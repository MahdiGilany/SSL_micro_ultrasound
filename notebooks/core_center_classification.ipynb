--- conflicted
+++ resolved
@@ -1,843 +1,792 @@
 {
- "cells": [
-  {
-   "cell_type": "code",
-   "execution_count": 1,
-   "metadata": {},
-   "outputs": [
-    {
-     "name": "stderr",
-     "output_type": "stream",
-     "text": [
-<<<<<<< HEAD
-      "Preparing cores: 100%|██████████| 4066/4066 [00:00<00:00, 89021.57it/s]\n",
-      "Indexing Patches: 100%|██████████| 4066/4066 [02:27<00:00, 27.49it/s]\n",
-      "Preparing cores: 100%|██████████| 1346/1346 [00:00<00:00, 112696.54it/s]\n",
-      "Indexing Patches: 100%|██████████| 1346/1346 [00:55<00:00, 24.44it/s]\n",
-      "Preparing cores: 100%|██████████| 1195/1195 [00:00<00:00, 108882.61it/s]\n",
-      "Indexing Patches: 100%|██████████| 1195/1195 [00:47<00:00, 25.13it/s]\n"
-=======
-      "Preparing cores:   0%|          | 17/4066 [00:40<2:41:42,  2.40s/it]\n"
-     ]
-    },
-    {
-     "ename": "KeyboardInterrupt",
-     "evalue": "",
-     "output_type": "error",
-     "traceback": [
-      "\u001B[0;31m---------------------------------------------------------------------------\u001B[0m",
-      "\u001B[0;31mKeyboardInterrupt\u001B[0m                         Traceback (most recent call last)",
-      "\u001B[1;32m/home/paulw/projects/SSLmicroUltrasound/notebooks/core_center_classification.ipynb Cell 1\u001B[0m in \u001B[0;36m<cell line: 23>\u001B[0;34m()\u001B[0m\n\u001B[1;32m     <a href='vscode-notebook-cell://ssh-remote%2B130.15.7.120/home/paulw/projects/SSLmicroUltrasound/notebooks/core_center_classification.ipynb#W0sdnNjb2RlLXJlbW90ZQ%3D%3D?line=14'>15</a>\u001B[0m center2code \u001B[39m=\u001B[39m {\n\u001B[1;32m     <a href='vscode-notebook-cell://ssh-remote%2B130.15.7.120/home/paulw/projects/SSLmicroUltrasound/notebooks/core_center_classification.ipynb#W0sdnNjb2RlLXJlbW90ZQ%3D%3D?line=15'>16</a>\u001B[0m     center: i \u001B[39mfor\u001B[39;00m i, center \u001B[39min\u001B[39;00m \u001B[39menumerate\u001B[39m(CENTERS)\n\u001B[1;32m     <a href='vscode-notebook-cell://ssh-remote%2B130.15.7.120/home/paulw/projects/SSLmicroUltrasound/notebooks/core_center_classification.ipynb#W0sdnNjb2RlLXJlbW90ZQ%3D%3D?line=16'>17</a>\u001B[0m }\n\u001B[1;32m     <a href='vscode-notebook-cell://ssh-remote%2B130.15.7.120/home/paulw/projects/SSLmicroUltrasound/notebooks/core_center_classification.ipynb#W0sdnNjb2RlLXJlbW90ZQ%3D%3D?line=17'>18</a>\u001B[0m m_t \u001B[39m=\u001B[39m \u001B[39mlambda\u001B[39;00m metadata: torch\u001B[39m.\u001B[39mtensor(\n\u001B[1;32m     <a href='vscode-notebook-cell://ssh-remote%2B130.15.7.120/home/paulw/projects/SSLmicroUltrasound/notebooks/core_center_classification.ipynb#W0sdnNjb2RlLXJlbW90ZQ%3D%3D?line=18'>19</a>\u001B[0m     center2code[metadata[\u001B[39m'\u001B[39m\u001B[39mcenter\u001B[39m\u001B[39m'\u001B[39m]]\n\u001B[1;32m     <a href='vscode-notebook-cell://ssh-remote%2B130.15.7.120/home/paulw/projects/SSLmicroUltrasound/notebooks/core_center_classification.ipynb#W0sdnNjb2RlLXJlbW90ZQ%3D%3D?line=19'>20</a>\u001B[0m )\n\u001B[0;32m---> <a href='vscode-notebook-cell://ssh-remote%2B130.15.7.120/home/paulw/projects/SSLmicroUltrasound/notebooks/core_center_classification.ipynb#W0sdnNjb2RlLXJlbW90ZQ%3D%3D?line=22'>23</a>\u001B[0m train_ds \u001B[39m=\u001B[39m PatchesDatasetNew(\n\u001B[1;32m     <a href='vscode-notebook-cell://ssh-remote%2B130.15.7.120/home/paulw/projects/SSLmicroUltrasound/notebooks/core_center_classification.ipynb#W0sdnNjb2RlLXJlbW90ZQ%3D%3D?line=23'>24</a>\u001B[0m     root\u001B[39m=\u001B[39;49mos\u001B[39m.\u001B[39;49mpath\u001B[39m.\u001B[39;49mjoin(data_dir(), \u001B[39m\"\u001B[39;49m\u001B[39mcores_dataset\u001B[39;49m\u001B[39m\"\u001B[39;49m),\n\u001B[1;32m     <a href='vscode-notebook-cell://ssh-remote%2B130.15.7.120/home/paulw/projects/SSLmicroUltrasound/notebooks/core_center_classification.ipynb#W0sdnNjb2RlLXJlbW90ZQ%3D%3D?line=24'>25</a>\u001B[0m     patch_view_config\u001B[39m=\u001B[39;49mPatchViewConfig(prostate_region_only\u001B[39m=\u001B[39;49m\u001B[39mFalse\u001B[39;49;00m),\n\u001B[1;32m     <a href='vscode-notebook-cell://ssh-remote%2B130.15.7.120/home/paulw/projects/SSLmicroUltrasound/notebooks/core_center_classification.ipynb#W0sdnNjb2RlLXJlbW90ZQ%3D%3D?line=25'>26</a>\u001B[0m     core_specifier_list\u001B[39m=\u001B[39;49ms\u001B[39m.\u001B[39;49mget_train(merge_centers\u001B[39m=\u001B[39;49m\u001B[39mTrue\u001B[39;49;00m),\n\u001B[1;32m     <a href='vscode-notebook-cell://ssh-remote%2B130.15.7.120/home/paulw/projects/SSLmicroUltrasound/notebooks/core_center_classification.ipynb#W0sdnNjb2RlLXJlbW90ZQ%3D%3D?line=26'>27</a>\u001B[0m     patch_transform\u001B[39m=\u001B[39;49mt,\n\u001B[1;32m     <a href='vscode-notebook-cell://ssh-remote%2B130.15.7.120/home/paulw/projects/SSLmicroUltrasound/notebooks/core_center_classification.ipynb#W0sdnNjb2RlLXJlbW90ZQ%3D%3D?line=27'>28</a>\u001B[0m     metadata_transform\u001B[39m=\u001B[39;49mm_t\n\u001B[1;32m     <a href='vscode-notebook-cell://ssh-remote%2B130.15.7.120/home/paulw/projects/SSLmicroUltrasound/notebooks/core_center_classification.ipynb#W0sdnNjb2RlLXJlbW90ZQ%3D%3D?line=28'>29</a>\u001B[0m )\n\u001B[1;32m     <a href='vscode-notebook-cell://ssh-remote%2B130.15.7.120/home/paulw/projects/SSLmicroUltrasound/notebooks/core_center_classification.ipynb#W0sdnNjb2RlLXJlbW90ZQ%3D%3D?line=30'>31</a>\u001B[0m val_ds \u001B[39m=\u001B[39m PatchesDatasetNew( \n\u001B[1;32m     <a href='vscode-notebook-cell://ssh-remote%2B130.15.7.120/home/paulw/projects/SSLmicroUltrasound/notebooks/core_center_classification.ipynb#W0sdnNjb2RlLXJlbW90ZQ%3D%3D?line=31'>32</a>\u001B[0m     root\u001B[39m=\u001B[39mos\u001B[39m.\u001B[39mpath\u001B[39m.\u001B[39mjoin(data_dir(), \u001B[39m\"\u001B[39m\u001B[39mcores_dataset\u001B[39m\u001B[39m\"\u001B[39m),\n\u001B[1;32m     <a href='vscode-notebook-cell://ssh-remote%2B130.15.7.120/home/paulw/projects/SSLmicroUltrasound/notebooks/core_center_classification.ipynb#W0sdnNjb2RlLXJlbW90ZQ%3D%3D?line=32'>33</a>\u001B[0m     patch_view_config\u001B[39m=\u001B[39mPatchViewConfig(prostate_region_only\u001B[39m=\u001B[39m\u001B[39mFalse\u001B[39;00m),\n\u001B[0;32m   (...)\u001B[0m\n\u001B[1;32m     <a href='vscode-notebook-cell://ssh-remote%2B130.15.7.120/home/paulw/projects/SSLmicroUltrasound/notebooks/core_center_classification.ipynb#W0sdnNjb2RlLXJlbW90ZQ%3D%3D?line=35'>36</a>\u001B[0m     metadata_transform\u001B[39m=\u001B[39mm_t\n\u001B[1;32m     <a href='vscode-notebook-cell://ssh-remote%2B130.15.7.120/home/paulw/projects/SSLmicroUltrasound/notebooks/core_center_classification.ipynb#W0sdnNjb2RlLXJlbW90ZQ%3D%3D?line=36'>37</a>\u001B[0m )\n\u001B[1;32m     <a href='vscode-notebook-cell://ssh-remote%2B130.15.7.120/home/paulw/projects/SSLmicroUltrasound/notebooks/core_center_classification.ipynb#W0sdnNjb2RlLXJlbW90ZQ%3D%3D?line=38'>39</a>\u001B[0m test_ds \u001B[39m=\u001B[39m PatchesDatasetNew( \n\u001B[1;32m     <a href='vscode-notebook-cell://ssh-remote%2B130.15.7.120/home/paulw/projects/SSLmicroUltrasound/notebooks/core_center_classification.ipynb#W0sdnNjb2RlLXJlbW90ZQ%3D%3D?line=39'>40</a>\u001B[0m     root\u001B[39m=\u001B[39mos\u001B[39m.\u001B[39mpath\u001B[39m.\u001B[39mjoin(data_dir(), \u001B[39m\"\u001B[39m\u001B[39mcores_dataset\u001B[39m\u001B[39m\"\u001B[39m),\n\u001B[1;32m     <a href='vscode-notebook-cell://ssh-remote%2B130.15.7.120/home/paulw/projects/SSLmicroUltrasound/notebooks/core_center_classification.ipynb#W0sdnNjb2RlLXJlbW90ZQ%3D%3D?line=40'>41</a>\u001B[0m     patch_view_config\u001B[39m=\u001B[39mPatchViewConfig(prostate_region_only\u001B[39m=\u001B[39m\u001B[39mFalse\u001B[39;00m),\n\u001B[0;32m   (...)\u001B[0m\n\u001B[1;32m     <a href='vscode-notebook-cell://ssh-remote%2B130.15.7.120/home/paulw/projects/SSLmicroUltrasound/notebooks/core_center_classification.ipynb#W0sdnNjb2RlLXJlbW90ZQ%3D%3D?line=43'>44</a>\u001B[0m     metadata_transform\u001B[39m=\u001B[39mm_t\n\u001B[1;32m     <a href='vscode-notebook-cell://ssh-remote%2B130.15.7.120/home/paulw/projects/SSLmicroUltrasound/notebooks/core_center_classification.ipynb#W0sdnNjb2RlLXJlbW90ZQ%3D%3D?line=44'>45</a>\u001B[0m )\n",
-      "File \u001B[0;32m~/anaconda3/envs/exact/lib/python3.9/site-packages/exactvu/data/dataset.py:474\u001B[0m, in \u001B[0;36mPatchesDatasetNew.__init__\u001B[0;34m(self, root, core_specifier_list, patch_view_config, patch_transform, label_transform, metadata_transform)\u001B[0m\n\u001B[1;32m    472\u001B[0m \u001B[39mself\u001B[39m\u001B[39m.\u001B[39mlabel_transform \u001B[39m=\u001B[39m label_transform\n\u001B[1;32m    473\u001B[0m \u001B[39mself\u001B[39m\u001B[39m.\u001B[39mmetadata_transform \u001B[39m=\u001B[39m metadata_transform\n\u001B[0;32m--> 474\u001B[0m CoresDataset\u001B[39m.\u001B[39;49m\u001B[39m__init__\u001B[39;49m(\u001B[39mself\u001B[39;49m, root, core_specifier_list)\n\u001B[1;32m    476\u001B[0m \u001B[39mself\u001B[39m\u001B[39m.\u001B[39mpatch_views \u001B[39m=\u001B[39m [\n\u001B[1;32m    477\u001B[0m     core\u001B[39m.\u001B[39mget_patch_view(\u001B[39mself\u001B[39m\u001B[39m.\u001B[39mpatch_view_config)\n\u001B[1;32m    478\u001B[0m     \u001B[39mfor\u001B[39;00m core \u001B[39min\u001B[39;00m tqdm(\u001B[39mself\u001B[39m\u001B[39m.\u001B[39mcores, desc\u001B[39m=\u001B[39m\u001B[39m\"\u001B[39m\u001B[39mIndexing Patches\u001B[39m\u001B[39m\"\u001B[39m)\n\u001B[1;32m    479\u001B[0m ]\n\u001B[1;32m    480\u001B[0m \u001B[39mself\u001B[39m\u001B[39m.\u001B[39mpatch_views: List[PatchView]\n",
-      "File \u001B[0;32m~/anaconda3/envs/exact/lib/python3.9/site-packages/exactvu/data/dataset.py:300\u001B[0m, in \u001B[0;36mCoresDataset.__init__\u001B[0;34m(self, root, core_specifier_list)\u001B[0m\n\u001B[1;32m    298\u001B[0m \u001B[39mfor\u001B[39;00m specifier \u001B[39min\u001B[39;00m tqdm(\u001B[39mself\u001B[39m\u001B[39m.\u001B[39mcore_specifiers, desc\u001B[39m=\u001B[39m\u001B[39m\"\u001B[39m\u001B[39mPreparing cores\u001B[39m\u001B[39m\"\u001B[39m):\n\u001B[1;32m    299\u001B[0m     core \u001B[39m=\u001B[39m Core(specifier, \u001B[39mself\u001B[39m\u001B[39m.\u001B[39mroot)\n\u001B[0;32m--> 300\u001B[0m     \u001B[39mself\u001B[39;49m\u001B[39m.\u001B[39;49mprepare_core(core)\n\u001B[1;32m    301\u001B[0m     \u001B[39mif\u001B[39;00m \u001B[39mself\u001B[39m\u001B[39m.\u001B[39mfilter_core(core):\n\u001B[1;32m    302\u001B[0m         \u001B[39mself\u001B[39m\u001B[39m.\u001B[39m__cores\u001B[39m.\u001B[39mappend(core)\n",
-      "File \u001B[0;32m~/anaconda3/envs/exact/lib/python3.9/site-packages/exactvu/data/dataset.py:519\u001B[0m, in \u001B[0;36mPatchesDatasetNew.prepare_core\u001B[0;34m(self, core)\u001B[0m\n\u001B[1;32m    516\u001B[0m \u001B[39mdef\u001B[39;00m \u001B[39mprepare_core\u001B[39m(\u001B[39mself\u001B[39m, core: Core):\n\u001B[1;32m    518\u001B[0m     \u001B[39mif\u001B[39;00m \u001B[39mnot\u001B[39;00m core\u001B[39m.\u001B[39mcheck_is_downloaded():\n\u001B[0;32m--> 519\u001B[0m         core\u001B[39m.\u001B[39;49mdownload_and_preprocess_iq()\n\u001B[1;32m    521\u001B[0m     \u001B[39mif\u001B[39;00m (\n\u001B[1;32m    522\u001B[0m         \u001B[39mself\u001B[39m\u001B[39m.\u001B[39mpatch_view_config\u001B[39m.\u001B[39mprostate_region_only\n\u001B[1;32m    523\u001B[0m         \u001B[39mand\u001B[39;00m \u001B[39mnot\u001B[39;00m core\u001B[39m.\u001B[39mcheck_prostate_mask_is_downloaded()\n\u001B[1;32m    524\u001B[0m     ):\n\u001B[1;32m    525\u001B[0m         success \u001B[39m=\u001B[39m core\u001B[39m.\u001B[39mdownload_prostate_mask()\n",
-      "File \u001B[0;32m~/anaconda3/envs/exact/lib/python3.9/site-packages/exactvu/data/core.py:253\u001B[0m, in \u001B[0;36mCore.download_and_preprocess_iq\u001B[0;34m(self, iq_preprocessor_fn)\u001B[0m\n\u001B[1;32m    249\u001B[0m \u001B[39mdef\u001B[39;00m \u001B[39mdownload_and_preprocess_iq\u001B[39m(\n\u001B[1;32m    250\u001B[0m     \u001B[39mself\u001B[39m, iq_preprocessor_fn\u001B[39m=\u001B[39mDEFAULT_PREPROCESS_TRANSFORM\n\u001B[1;32m    251\u001B[0m ):\n\u001B[1;32m    252\u001B[0m     iq \u001B[39m=\u001B[39m load_by_core_specifier(\u001B[39mself\u001B[39m\u001B[39m.\u001B[39mspecifier)\n\u001B[0;32m--> 253\u001B[0m     image \u001B[39m=\u001B[39m iq_preprocessor_fn(iq)\n\u001B[1;32m    254\u001B[0m     \u001B[39mself\u001B[39m\u001B[39m.\u001B[39mimage \u001B[39m=\u001B[39m image\n",
-      "File \u001B[0;32m~/anaconda3/envs/exact/lib/python3.9/site-packages/exactvu/preprocessing.py:473\u001B[0m, in \u001B[0;36mDEFAULT_PREPROCESS_TRANSFORM\u001B[0;34m(iq)\u001B[0m\n\u001B[1;32m    470\u001B[0m     rf \u001B[39m=\u001B[39m stitch_focal_zones(rf)\n\u001B[1;32m    472\u001B[0m \u001B[39m# decimation by factor of 4 does not lose frequency information\u001B[39;00m\n\u001B[0;32m--> 473\u001B[0m rf \u001B[39m=\u001B[39m decimate(rf, \u001B[39m4\u001B[39;49m, axis\u001B[39m=\u001B[39;49m\u001B[39m0\u001B[39;49m)\n\u001B[1;32m    475\u001B[0m \u001B[39mreturn\u001B[39;00m rf\n",
-      "File \u001B[0;32m~/anaconda3/envs/exact/lib/python3.9/site-packages/scipy/signal/signaltools.py:4444\u001B[0m, in \u001B[0;36mdecimate\u001B[0;34m(x, q, n, ftype, axis, zero_phase)\u001B[0m\n\u001B[1;32m   4442\u001B[0m \u001B[39melse\u001B[39;00m:  \u001B[39m# IIR case\u001B[39;00m\n\u001B[1;32m   4443\u001B[0m     \u001B[39mif\u001B[39;00m zero_phase:\n\u001B[0;32m-> 4444\u001B[0m         y \u001B[39m=\u001B[39m filtfilt(b, a, x, axis\u001B[39m=\u001B[39;49maxis)\n\u001B[1;32m   4445\u001B[0m     \u001B[39melse\u001B[39;00m:\n\u001B[1;32m   4446\u001B[0m         y \u001B[39m=\u001B[39m lfilter(b, a, x, axis\u001B[39m=\u001B[39maxis)\n",
-      "File \u001B[0;32m~/anaconda3/envs/exact/lib/python3.9/site-packages/scipy/signal/signaltools.py:4074\u001B[0m, in \u001B[0;36mfiltfilt\u001B[0;34m(b, a, x, axis, padtype, padlen, method, irlen)\u001B[0m\n\u001B[1;32m   4071\u001B[0m \u001B[39m# Backward filter.\u001B[39;00m\n\u001B[1;32m   4072\u001B[0m \u001B[39m# Create y0 so zi*y0 broadcasts appropriately.\u001B[39;00m\n\u001B[1;32m   4073\u001B[0m y0 \u001B[39m=\u001B[39m axis_slice(y, start\u001B[39m=\u001B[39m\u001B[39m-\u001B[39m\u001B[39m1\u001B[39m, axis\u001B[39m=\u001B[39maxis)\n\u001B[0;32m-> 4074\u001B[0m (y, zf) \u001B[39m=\u001B[39m lfilter(b, a, axis_reverse(y, axis\u001B[39m=\u001B[39;49maxis), axis\u001B[39m=\u001B[39;49maxis, zi\u001B[39m=\u001B[39;49mzi \u001B[39m*\u001B[39;49m y0)\n\u001B[1;32m   4076\u001B[0m \u001B[39m# Reverse y.\u001B[39;00m\n\u001B[1;32m   4077\u001B[0m y \u001B[39m=\u001B[39m axis_reverse(y, axis\u001B[39m=\u001B[39maxis)\n",
-      "File \u001B[0;32m~/anaconda3/envs/exact/lib/python3.9/site-packages/scipy/signal/signaltools.py:2057\u001B[0m, in \u001B[0;36mlfilter\u001B[0;34m(b, a, x, axis, zi)\u001B[0m\n\u001B[1;32m   2055\u001B[0m     \u001B[39mreturn\u001B[39;00m sigtools\u001B[39m.\u001B[39m_linear_filter(b, a, x, axis)\n\u001B[1;32m   2056\u001B[0m \u001B[39melse\u001B[39;00m:\n\u001B[0;32m-> 2057\u001B[0m     \u001B[39mreturn\u001B[39;00m sigtools\u001B[39m.\u001B[39;49m_linear_filter(b, a, x, axis, zi)\n",
-      "\u001B[0;31mKeyboardInterrupt\u001B[0m: "
->>>>>>> 1e47a452
-     ]
-    }
-   ],
-   "source": [
-    "from exactvu.data.dataset import PatchesDatasetNew, PatchViewConfig\n",
-    "from torch.utils.data import WeightedRandomSampler\n",
-    "from exactvu.data.utils import data_dir\n",
-    "import os\n",
-    "import torch \n",
-    "\n",
-    "from exactvu.data.splits import Splits, SplitsConfig, CENTERS\n",
-    "\n",
-    "s = Splits(SplitsConfig(cohort_specifier=[\"UVA\", \"CRCEO\", \"JH\", \"PCC\", \"PMCC\"], balance_classes=False))\n",
-    "\n",
-    "from exactvu.data.transforms import TransformV2, TransformConfig, PrebuiltConfigs\n",
-    "\n",
-    "t = TransformV2(PrebuiltConfigs.CROPS)\n",
-    "\n",
-    "center2code = {\n",
-    "    center: i for i, center in enumerate(CENTERS)\n",
-    "}\n",
-    "m_t = lambda metadata: torch.tensor(\n",
-    "    center2code[metadata['center']]\n",
-    ")\n",
-    "\n",
-    "\n",
-    "train_ds = PatchesDatasetNew(\n",
-    "    root=os.path.join(data_dir(), \"cores_dataset\"),\n",
-    "    patch_view_config=PatchViewConfig(prostate_region_only=False),\n",
-    "    core_specifier_list=s.get_train(merge_centers=True),\n",
-    "    patch_transform=t,\n",
-    "    metadata_transform=m_t\n",
-    ")\n",
-    "\n",
-    "val_ds = PatchesDatasetNew( \n",
-    "    root=os.path.join(data_dir(), \"cores_dataset\"),\n",
-    "    patch_view_config=PatchViewConfig(prostate_region_only=False),\n",
-    "    core_specifier_list=s.get_val(merge_centers=True),\n",
-    "    patch_transform=t,\n",
-    "    metadata_transform=m_t\n",
-    ")\n",
-    "\n",
-    "test_ds = PatchesDatasetNew( \n",
-    "    root=os.path.join(data_dir(), \"cores_dataset\"),\n",
-    "    patch_view_config=PatchViewConfig(prostate_region_only=False),\n",
-    "    core_specifier_list=s.get_test(merge_centers=True),\n",
-    "    patch_transform=t,\n",
-    "    metadata_transform=m_t\n",
-    ")\n"
-   ]
-  },
-  {
-   "cell_type": "code",
-   "execution_count": 2,
-   "metadata": {},
-   "outputs": [],
-   "source": [
-    "from torch.utils.data import dataloader\n",
-    "import numpy as np\n",
-    "from tqdm import tqdm\n",
-    "\n",
-    "def get_center_labels(ds: PatchesDatasetNew):\n",
-    "\n",
-    "    center_labels = []\n",
-    "    for core, patch_view in tqdm(zip(ds.cores, ds.patch_views), desc='Gathering center labels'):\n",
-    "        center = core.metadata['center']\n",
-    "        code = center2code[center]\n",
-    "        center_labels.extend([code] * len(patch_view))\n",
-    "\n",
-    "    return np.array(center_labels)\n",
-    "\n",
-    "\n",
-    "def get_weights(labels: np.ndarray): \n",
-    "    \"\"\"computes weights for a sampler\"\"\"\n",
-    "\n",
-    "    weights = np.zeros_like(labels)\n",
-    "\n",
-    "    for label in np.unique(labels): \n",
-    "        ind = labels == label\n",
-    "        weight = 1 / np.sum(ind)\n",
-    "        weights = np.where(ind, weight, weights)\n",
-    "\n",
-    "    return weights\n",
-    "\n",
-    "\n",
-    "def make_sampler(ds: PatchesDatasetNew):\n",
-    "    labels = get_center_labels(ds)\n",
-    "    weights = get_weights(labels)\n",
-    "\n",
-    "    return WeightedRandomSampler(\n",
-    "        list(weights), len(weights), replacement=True\n",
-    "    )\n",
-    "\n",
-    "\n",
-    "def make_dataloader(ds: PatchesDatasetNew, train=True):\n",
-    "    return dataloader.DataLoader(\n",
-    "        ds, \n",
-    "        64, \n",
-    "        sampler=make_sampler(ds) if train else None,    \n",
-    "    )"
-   ]
-  },
-  {
-   "cell_type": "code",
-   "execution_count": 3,
-   "metadata": {},
-   "outputs": [
-    {
-     "name": "stderr",
-     "output_type": "stream",
-     "text": [
-      "Gathering center labels: 4066it [00:50, 81.26it/s]\n"
-     ]
-    }
-   ],
-   "source": [
-    "train_dl = make_dataloader(train_ds, True)\n",
-    "val_dl = make_dataloader(val_ds, False)\n",
-    "test_dl = make_dataloader(test_ds, False)"
-   ]
-  },
-  {
-   "cell_type": "code",
-   "execution_count": 4,
-   "metadata": {},
-   "outputs": [],
-   "source": [
-    "batch = next(iter(train_dl))"
-   ]
-  },
-  {
-   "cell_type": "code",
-   "execution_count": 5,
-   "metadata": {},
-   "outputs": [],
-   "source": [
-    "import pytorch_lightning as pl \n",
-    "from torchmetrics.classification import Accuracy\n",
-    "from exactvu.models.backbones import create_backbone\n",
-    "\n",
-    "\n",
-    "class CenterDetector(pl.LightningModule):\n",
-    "\n",
-    "    def __init__(self):\n",
-    "        super().__init__()\n",
-    "        self.backbone = create_backbone('resnet_10_default_backbone')\n",
-    "        self.clf = torch.nn.Linear(512, 5)\n",
-    "        self.train_acc = Accuracy(num_classes=5, average='macro')\n",
-    "        self.val_acc = Accuracy(num_classes=5, average='macro')\n",
-    "        self.test_acc = Accuracy(num_classes=5, average='macro')\n",
-    "\n",
-    "    def forward(self, patches):\n",
-    "        return self.clf(self.backbone(patches))\n",
-    "\n",
-    "    def training_step(self, batch, *args, **kwargs):\n",
-    "        X, pos, y, center = batch \n",
-    "        logits = self(X)\n",
-    "        \n",
-    "        self.train_acc(logits, center)\n",
-    "        self.log('train/macro_acc', self.train_acc)\n",
-    "\n",
-    "        return torch.nn.functional.cross_entropy(logits, center)\n",
-    "\n",
-    "    def validation_step(self, batch, *args, **kwargs):\n",
-    "        X, pos, y, center = batch \n",
-    "        logits = self(X)\n",
-    "        \n",
-    "        self.val_acc(logits, center)\n",
-    "        self.log('val/macro_acc', self.val_acc)\n",
-    "\n",
-    "    def test_step(self, batch, *args, **kwargs):\n",
-    "        X, pos, y, center = batch \n",
-    "        logits = self(X)\n",
-    "        \n",
-    "        self.test_acc(logits, center)\n",
-    "        self.log('test/macro_acc', self.test_acc)\n",
-    "\n",
-    "    def configure_optimizers(self):\n",
-    "        return torch.optim.Adam(self.parameters())\n",
-    "\n",
-    "model = CenterDetector()"
-   ]
-  },
-  {
-   "cell_type": "code",
-   "execution_count": 6,
-   "metadata": {},
-   "outputs": [
-    {
-     "name": "stderr",
-     "output_type": "stream",
-     "text": [
-      "ERROR:wandb.jupyter:Failed to detect the name of this notebook, you can set it manually with the WANDB_NOTEBOOK_NAME environment variable to enable code saving.\n",
-      "\u001B[34m\u001B[1mwandb\u001B[0m: Currently logged in as: \u001B[33mpfrwilson\u001B[0m. Use \u001B[1m`wandb login --relogin`\u001B[0m to force relogin\n",
-      "/usr/bin/nvidia-modprobe: unrecognized option: \"-s\"\n",
-      "\n",
-      "ERROR: Invalid commandline, please run `/usr/bin/nvidia-modprobe --help` for usage information.\n",
-      "\n",
-      "\n",
-      "/usr/bin/nvidia-modprobe: unrecognized option: \"-s\"\n",
-      "\n",
-      "ERROR: Invalid commandline, please run `/usr/bin/nvidia-modprobe --help` for usage information.\n",
-      "\n",
-      "\n"
-     ]
-    },
-    {
-     "data": {
-      "text/html": [
-       "wandb version 0.13.2 is available!  To upgrade, please run:\n",
-       " $ pip install wandb --upgrade"
+      "cells": [
+            {
+                  "cell_type": "code",
+                  "execution_count": 1,
+                  "metadata": {},
+                  "outputs": [
+                        {
+                              "name": "stderr",
+                              "output_type": "stream",
+                              "text": [
+                                    "Preparing cores:   0%|          | 17/4066 [00:40<2:41:42,  2.40s/it]\n"
+                              ]
+                        },
+                        {
+                              "ename": "KeyboardInterrupt",
+                              "evalue": "",
+                              "output_type": "error",
+                              "traceback": [
+                                    "\u001b[0;31m---------------------------------------------------------------------------\u001b[0m",
+                                    "\u001b[0;31mKeyboardInterrupt\u001b[0m                         Traceback (most recent call last)",
+                                    "\u001b[1;32m/home/paulw/projects/SSLmicroUltrasound/notebooks/core_center_classification.ipynb Cell 1\u001b[0m in \u001b[0;36m<cell line: 23>\u001b[0;34m()\u001b[0m\n\u001b[1;32m     <a href='vscode-notebook-cell://ssh-remote%2B130.15.7.120/home/paulw/projects/SSLmicroUltrasound/notebooks/core_center_classification.ipynb#W0sdnNjb2RlLXJlbW90ZQ%3D%3D?line=14'>15</a>\u001b[0m center2code \u001b[39m=\u001b[39m {\n\u001b[1;32m     <a href='vscode-notebook-cell://ssh-remote%2B130.15.7.120/home/paulw/projects/SSLmicroUltrasound/notebooks/core_center_classification.ipynb#W0sdnNjb2RlLXJlbW90ZQ%3D%3D?line=15'>16</a>\u001b[0m     center: i \u001b[39mfor\u001b[39;00m i, center \u001b[39min\u001b[39;00m \u001b[39menumerate\u001b[39m(CENTERS)\n\u001b[1;32m     <a href='vscode-notebook-cell://ssh-remote%2B130.15.7.120/home/paulw/projects/SSLmicroUltrasound/notebooks/core_center_classification.ipynb#W0sdnNjb2RlLXJlbW90ZQ%3D%3D?line=16'>17</a>\u001b[0m }\n\u001b[1;32m     <a href='vscode-notebook-cell://ssh-remote%2B130.15.7.120/home/paulw/projects/SSLmicroUltrasound/notebooks/core_center_classification.ipynb#W0sdnNjb2RlLXJlbW90ZQ%3D%3D?line=17'>18</a>\u001b[0m m_t \u001b[39m=\u001b[39m \u001b[39mlambda\u001b[39;00m metadata: torch\u001b[39m.\u001b[39mtensor(\n\u001b[1;32m     <a href='vscode-notebook-cell://ssh-remote%2B130.15.7.120/home/paulw/projects/SSLmicroUltrasound/notebooks/core_center_classification.ipynb#W0sdnNjb2RlLXJlbW90ZQ%3D%3D?line=18'>19</a>\u001b[0m     center2code[metadata[\u001b[39m'\u001b[39m\u001b[39mcenter\u001b[39m\u001b[39m'\u001b[39m]]\n\u001b[1;32m     <a href='vscode-notebook-cell://ssh-remote%2B130.15.7.120/home/paulw/projects/SSLmicroUltrasound/notebooks/core_center_classification.ipynb#W0sdnNjb2RlLXJlbW90ZQ%3D%3D?line=19'>20</a>\u001b[0m )\n\u001b[0;32m---> <a href='vscode-notebook-cell://ssh-remote%2B130.15.7.120/home/paulw/projects/SSLmicroUltrasound/notebooks/core_center_classification.ipynb#W0sdnNjb2RlLXJlbW90ZQ%3D%3D?line=22'>23</a>\u001b[0m train_ds \u001b[39m=\u001b[39m PatchesDatasetNew(\n\u001b[1;32m     <a href='vscode-notebook-cell://ssh-remote%2B130.15.7.120/home/paulw/projects/SSLmicroUltrasound/notebooks/core_center_classification.ipynb#W0sdnNjb2RlLXJlbW90ZQ%3D%3D?line=23'>24</a>\u001b[0m     root\u001b[39m=\u001b[39;49mos\u001b[39m.\u001b[39;49mpath\u001b[39m.\u001b[39;49mjoin(data_dir(), \u001b[39m\"\u001b[39;49m\u001b[39mcores_dataset\u001b[39;49m\u001b[39m\"\u001b[39;49m),\n\u001b[1;32m     <a href='vscode-notebook-cell://ssh-remote%2B130.15.7.120/home/paulw/projects/SSLmicroUltrasound/notebooks/core_center_classification.ipynb#W0sdnNjb2RlLXJlbW90ZQ%3D%3D?line=24'>25</a>\u001b[0m     patch_view_config\u001b[39m=\u001b[39;49mPatchViewConfig(prostate_region_only\u001b[39m=\u001b[39;49m\u001b[39mFalse\u001b[39;49;00m),\n\u001b[1;32m     <a href='vscode-notebook-cell://ssh-remote%2B130.15.7.120/home/paulw/projects/SSLmicroUltrasound/notebooks/core_center_classification.ipynb#W0sdnNjb2RlLXJlbW90ZQ%3D%3D?line=25'>26</a>\u001b[0m     core_specifier_list\u001b[39m=\u001b[39;49ms\u001b[39m.\u001b[39;49mget_train(merge_centers\u001b[39m=\u001b[39;49m\u001b[39mTrue\u001b[39;49;00m),\n\u001b[1;32m     <a href='vscode-notebook-cell://ssh-remote%2B130.15.7.120/home/paulw/projects/SSLmicroUltrasound/notebooks/core_center_classification.ipynb#W0sdnNjb2RlLXJlbW90ZQ%3D%3D?line=26'>27</a>\u001b[0m     patch_transform\u001b[39m=\u001b[39;49mt,\n\u001b[1;32m     <a href='vscode-notebook-cell://ssh-remote%2B130.15.7.120/home/paulw/projects/SSLmicroUltrasound/notebooks/core_center_classification.ipynb#W0sdnNjb2RlLXJlbW90ZQ%3D%3D?line=27'>28</a>\u001b[0m     metadata_transform\u001b[39m=\u001b[39;49mm_t\n\u001b[1;32m     <a href='vscode-notebook-cell://ssh-remote%2B130.15.7.120/home/paulw/projects/SSLmicroUltrasound/notebooks/core_center_classification.ipynb#W0sdnNjb2RlLXJlbW90ZQ%3D%3D?line=28'>29</a>\u001b[0m )\n\u001b[1;32m     <a href='vscode-notebook-cell://ssh-remote%2B130.15.7.120/home/paulw/projects/SSLmicroUltrasound/notebooks/core_center_classification.ipynb#W0sdnNjb2RlLXJlbW90ZQ%3D%3D?line=30'>31</a>\u001b[0m val_ds \u001b[39m=\u001b[39m PatchesDatasetNew( \n\u001b[1;32m     <a href='vscode-notebook-cell://ssh-remote%2B130.15.7.120/home/paulw/projects/SSLmicroUltrasound/notebooks/core_center_classification.ipynb#W0sdnNjb2RlLXJlbW90ZQ%3D%3D?line=31'>32</a>\u001b[0m     root\u001b[39m=\u001b[39mos\u001b[39m.\u001b[39mpath\u001b[39m.\u001b[39mjoin(data_dir(), \u001b[39m\"\u001b[39m\u001b[39mcores_dataset\u001b[39m\u001b[39m\"\u001b[39m),\n\u001b[1;32m     <a href='vscode-notebook-cell://ssh-remote%2B130.15.7.120/home/paulw/projects/SSLmicroUltrasound/notebooks/core_center_classification.ipynb#W0sdnNjb2RlLXJlbW90ZQ%3D%3D?line=32'>33</a>\u001b[0m     patch_view_config\u001b[39m=\u001b[39mPatchViewConfig(prostate_region_only\u001b[39m=\u001b[39m\u001b[39mFalse\u001b[39;00m),\n\u001b[0;32m   (...)\u001b[0m\n\u001b[1;32m     <a href='vscode-notebook-cell://ssh-remote%2B130.15.7.120/home/paulw/projects/SSLmicroUltrasound/notebooks/core_center_classification.ipynb#W0sdnNjb2RlLXJlbW90ZQ%3D%3D?line=35'>36</a>\u001b[0m     metadata_transform\u001b[39m=\u001b[39mm_t\n\u001b[1;32m     <a href='vscode-notebook-cell://ssh-remote%2B130.15.7.120/home/paulw/projects/SSLmicroUltrasound/notebooks/core_center_classification.ipynb#W0sdnNjb2RlLXJlbW90ZQ%3D%3D?line=36'>37</a>\u001b[0m )\n\u001b[1;32m     <a href='vscode-notebook-cell://ssh-remote%2B130.15.7.120/home/paulw/projects/SSLmicroUltrasound/notebooks/core_center_classification.ipynb#W0sdnNjb2RlLXJlbW90ZQ%3D%3D?line=38'>39</a>\u001b[0m test_ds \u001b[39m=\u001b[39m PatchesDatasetNew( \n\u001b[1;32m     <a href='vscode-notebook-cell://ssh-remote%2B130.15.7.120/home/paulw/projects/SSLmicroUltrasound/notebooks/core_center_classification.ipynb#W0sdnNjb2RlLXJlbW90ZQ%3D%3D?line=39'>40</a>\u001b[0m     root\u001b[39m=\u001b[39mos\u001b[39m.\u001b[39mpath\u001b[39m.\u001b[39mjoin(data_dir(), \u001b[39m\"\u001b[39m\u001b[39mcores_dataset\u001b[39m\u001b[39m\"\u001b[39m),\n\u001b[1;32m     <a href='vscode-notebook-cell://ssh-remote%2B130.15.7.120/home/paulw/projects/SSLmicroUltrasound/notebooks/core_center_classification.ipynb#W0sdnNjb2RlLXJlbW90ZQ%3D%3D?line=40'>41</a>\u001b[0m     patch_view_config\u001b[39m=\u001b[39mPatchViewConfig(prostate_region_only\u001b[39m=\u001b[39m\u001b[39mFalse\u001b[39;00m),\n\u001b[0;32m   (...)\u001b[0m\n\u001b[1;32m     <a href='vscode-notebook-cell://ssh-remote%2B130.15.7.120/home/paulw/projects/SSLmicroUltrasound/notebooks/core_center_classification.ipynb#W0sdnNjb2RlLXJlbW90ZQ%3D%3D?line=43'>44</a>\u001b[0m     metadata_transform\u001b[39m=\u001b[39mm_t\n\u001b[1;32m     <a href='vscode-notebook-cell://ssh-remote%2B130.15.7.120/home/paulw/projects/SSLmicroUltrasound/notebooks/core_center_classification.ipynb#W0sdnNjb2RlLXJlbW90ZQ%3D%3D?line=44'>45</a>\u001b[0m )\n",
+                                    "File \u001b[0;32m~/anaconda3/envs/exact/lib/python3.9/site-packages/exactvu/data/dataset.py:474\u001b[0m, in \u001b[0;36mPatchesDatasetNew.__init__\u001b[0;34m(self, root, core_specifier_list, patch_view_config, patch_transform, label_transform, metadata_transform)\u001b[0m\n\u001b[1;32m    472\u001b[0m \u001b[39mself\u001b[39m\u001b[39m.\u001b[39mlabel_transform \u001b[39m=\u001b[39m label_transform\n\u001b[1;32m    473\u001b[0m \u001b[39mself\u001b[39m\u001b[39m.\u001b[39mmetadata_transform \u001b[39m=\u001b[39m metadata_transform\n\u001b[0;32m--> 474\u001b[0m CoresDataset\u001b[39m.\u001b[39;49m\u001b[39m__init__\u001b[39;49m(\u001b[39mself\u001b[39;49m, root, core_specifier_list)\n\u001b[1;32m    476\u001b[0m \u001b[39mself\u001b[39m\u001b[39m.\u001b[39mpatch_views \u001b[39m=\u001b[39m [\n\u001b[1;32m    477\u001b[0m     core\u001b[39m.\u001b[39mget_patch_view(\u001b[39mself\u001b[39m\u001b[39m.\u001b[39mpatch_view_config)\n\u001b[1;32m    478\u001b[0m     \u001b[39mfor\u001b[39;00m core \u001b[39min\u001b[39;00m tqdm(\u001b[39mself\u001b[39m\u001b[39m.\u001b[39mcores, desc\u001b[39m=\u001b[39m\u001b[39m\"\u001b[39m\u001b[39mIndexing Patches\u001b[39m\u001b[39m\"\u001b[39m)\n\u001b[1;32m    479\u001b[0m ]\n\u001b[1;32m    480\u001b[0m \u001b[39mself\u001b[39m\u001b[39m.\u001b[39mpatch_views: List[PatchView]\n",
+                                    "File \u001b[0;32m~/anaconda3/envs/exact/lib/python3.9/site-packages/exactvu/data/dataset.py:300\u001b[0m, in \u001b[0;36mCoresDataset.__init__\u001b[0;34m(self, root, core_specifier_list)\u001b[0m\n\u001b[1;32m    298\u001b[0m \u001b[39mfor\u001b[39;00m specifier \u001b[39min\u001b[39;00m tqdm(\u001b[39mself\u001b[39m\u001b[39m.\u001b[39mcore_specifiers, desc\u001b[39m=\u001b[39m\u001b[39m\"\u001b[39m\u001b[39mPreparing cores\u001b[39m\u001b[39m\"\u001b[39m):\n\u001b[1;32m    299\u001b[0m     core \u001b[39m=\u001b[39m Core(specifier, \u001b[39mself\u001b[39m\u001b[39m.\u001b[39mroot)\n\u001b[0;32m--> 300\u001b[0m     \u001b[39mself\u001b[39;49m\u001b[39m.\u001b[39;49mprepare_core(core)\n\u001b[1;32m    301\u001b[0m     \u001b[39mif\u001b[39;00m \u001b[39mself\u001b[39m\u001b[39m.\u001b[39mfilter_core(core):\n\u001b[1;32m    302\u001b[0m         \u001b[39mself\u001b[39m\u001b[39m.\u001b[39m__cores\u001b[39m.\u001b[39mappend(core)\n",
+                                    "File \u001b[0;32m~/anaconda3/envs/exact/lib/python3.9/site-packages/exactvu/data/dataset.py:519\u001b[0m, in \u001b[0;36mPatchesDatasetNew.prepare_core\u001b[0;34m(self, core)\u001b[0m\n\u001b[1;32m    516\u001b[0m \u001b[39mdef\u001b[39;00m \u001b[39mprepare_core\u001b[39m(\u001b[39mself\u001b[39m, core: Core):\n\u001b[1;32m    518\u001b[0m     \u001b[39mif\u001b[39;00m \u001b[39mnot\u001b[39;00m core\u001b[39m.\u001b[39mcheck_is_downloaded():\n\u001b[0;32m--> 519\u001b[0m         core\u001b[39m.\u001b[39;49mdownload_and_preprocess_iq()\n\u001b[1;32m    521\u001b[0m     \u001b[39mif\u001b[39;00m (\n\u001b[1;32m    522\u001b[0m         \u001b[39mself\u001b[39m\u001b[39m.\u001b[39mpatch_view_config\u001b[39m.\u001b[39mprostate_region_only\n\u001b[1;32m    523\u001b[0m         \u001b[39mand\u001b[39;00m \u001b[39mnot\u001b[39;00m core\u001b[39m.\u001b[39mcheck_prostate_mask_is_downloaded()\n\u001b[1;32m    524\u001b[0m     ):\n\u001b[1;32m    525\u001b[0m         success \u001b[39m=\u001b[39m core\u001b[39m.\u001b[39mdownload_prostate_mask()\n",
+                                    "File \u001b[0;32m~/anaconda3/envs/exact/lib/python3.9/site-packages/exactvu/data/core.py:253\u001b[0m, in \u001b[0;36mCore.download_and_preprocess_iq\u001b[0;34m(self, iq_preprocessor_fn)\u001b[0m\n\u001b[1;32m    249\u001b[0m \u001b[39mdef\u001b[39;00m \u001b[39mdownload_and_preprocess_iq\u001b[39m(\n\u001b[1;32m    250\u001b[0m     \u001b[39mself\u001b[39m, iq_preprocessor_fn\u001b[39m=\u001b[39mDEFAULT_PREPROCESS_TRANSFORM\n\u001b[1;32m    251\u001b[0m ):\n\u001b[1;32m    252\u001b[0m     iq \u001b[39m=\u001b[39m load_by_core_specifier(\u001b[39mself\u001b[39m\u001b[39m.\u001b[39mspecifier)\n\u001b[0;32m--> 253\u001b[0m     image \u001b[39m=\u001b[39m iq_preprocessor_fn(iq)\n\u001b[1;32m    254\u001b[0m     \u001b[39mself\u001b[39m\u001b[39m.\u001b[39mimage \u001b[39m=\u001b[39m image\n",
+                                    "File \u001b[0;32m~/anaconda3/envs/exact/lib/python3.9/site-packages/exactvu/preprocessing.py:473\u001b[0m, in \u001b[0;36mDEFAULT_PREPROCESS_TRANSFORM\u001b[0;34m(iq)\u001b[0m\n\u001b[1;32m    470\u001b[0m     rf \u001b[39m=\u001b[39m stitch_focal_zones(rf)\n\u001b[1;32m    472\u001b[0m \u001b[39m# decimation by factor of 4 does not lose frequency information\u001b[39;00m\n\u001b[0;32m--> 473\u001b[0m rf \u001b[39m=\u001b[39m decimate(rf, \u001b[39m4\u001b[39;49m, axis\u001b[39m=\u001b[39;49m\u001b[39m0\u001b[39;49m)\n\u001b[1;32m    475\u001b[0m \u001b[39mreturn\u001b[39;00m rf\n",
+                                    "File \u001b[0;32m~/anaconda3/envs/exact/lib/python3.9/site-packages/scipy/signal/signaltools.py:4444\u001b[0m, in \u001b[0;36mdecimate\u001b[0;34m(x, q, n, ftype, axis, zero_phase)\u001b[0m\n\u001b[1;32m   4442\u001b[0m \u001b[39melse\u001b[39;00m:  \u001b[39m# IIR case\u001b[39;00m\n\u001b[1;32m   4443\u001b[0m     \u001b[39mif\u001b[39;00m zero_phase:\n\u001b[0;32m-> 4444\u001b[0m         y \u001b[39m=\u001b[39m filtfilt(b, a, x, axis\u001b[39m=\u001b[39;49maxis)\n\u001b[1;32m   4445\u001b[0m     \u001b[39melse\u001b[39;00m:\n\u001b[1;32m   4446\u001b[0m         y \u001b[39m=\u001b[39m lfilter(b, a, x, axis\u001b[39m=\u001b[39maxis)\n",
+                                    "File \u001b[0;32m~/anaconda3/envs/exact/lib/python3.9/site-packages/scipy/signal/signaltools.py:4074\u001b[0m, in \u001b[0;36mfiltfilt\u001b[0;34m(b, a, x, axis, padtype, padlen, method, irlen)\u001b[0m\n\u001b[1;32m   4071\u001b[0m \u001b[39m# Backward filter.\u001b[39;00m\n\u001b[1;32m   4072\u001b[0m \u001b[39m# Create y0 so zi*y0 broadcasts appropriately.\u001b[39;00m\n\u001b[1;32m   4073\u001b[0m y0 \u001b[39m=\u001b[39m axis_slice(y, start\u001b[39m=\u001b[39m\u001b[39m-\u001b[39m\u001b[39m1\u001b[39m, axis\u001b[39m=\u001b[39maxis)\n\u001b[0;32m-> 4074\u001b[0m (y, zf) \u001b[39m=\u001b[39m lfilter(b, a, axis_reverse(y, axis\u001b[39m=\u001b[39;49maxis), axis\u001b[39m=\u001b[39;49maxis, zi\u001b[39m=\u001b[39;49mzi \u001b[39m*\u001b[39;49m y0)\n\u001b[1;32m   4076\u001b[0m \u001b[39m# Reverse y.\u001b[39;00m\n\u001b[1;32m   4077\u001b[0m y \u001b[39m=\u001b[39m axis_reverse(y, axis\u001b[39m=\u001b[39maxis)\n",
+                                    "File \u001b[0;32m~/anaconda3/envs/exact/lib/python3.9/site-packages/scipy/signal/signaltools.py:2057\u001b[0m, in \u001b[0;36mlfilter\u001b[0;34m(b, a, x, axis, zi)\u001b[0m\n\u001b[1;32m   2055\u001b[0m     \u001b[39mreturn\u001b[39;00m sigtools\u001b[39m.\u001b[39m_linear_filter(b, a, x, axis)\n\u001b[1;32m   2056\u001b[0m \u001b[39melse\u001b[39;00m:\n\u001b[0;32m-> 2057\u001b[0m     \u001b[39mreturn\u001b[39;00m sigtools\u001b[39m.\u001b[39;49m_linear_filter(b, a, x, axis, zi)\n",
+                                    "\u001b[0;31mKeyboardInterrupt\u001b[0m: "
+                              ]
+                        }
+                  ],
+                  "source": [
+                        "from exactvu.data.dataset import PatchesDatasetNew, PatchViewConfig\n",
+                        "from torch.utils.data import WeightedRandomSampler\n",
+                        "from exactvu.data.utils import data_dir\n",
+                        "import os\n",
+                        "import torch \n",
+                        "\n",
+                        "from exactvu.data.splits import Splits, SplitsConfig, CENTERS\n",
+                        "\n",
+                        "s = Splits(SplitsConfig(cohort_specifier=[\"UVA\", \"CRCEO\", \"JH\", \"PCC\", \"PMCC\"], balance_classes=False))\n",
+                        "\n",
+                        "from exactvu.data.transforms import TransformV2, TransformConfig, PrebuiltConfigs\n",
+                        "\n",
+                        "t = TransformV2(PrebuiltConfigs.CROPS)\n",
+                        "\n",
+                        "center2code = {\n",
+                        "    center: i for i, center in enumerate(CENTERS)\n",
+                        "}\n",
+                        "m_t = lambda metadata: torch.tensor(\n",
+                        "    center2code[metadata['center']]\n",
+                        ")\n",
+                        "\n",
+                        "\n",
+                        "train_ds = PatchesDatasetNew(\n",
+                        "    root=os.path.join(data_dir(), \"cores_dataset\"),\n",
+                        "    patch_view_config=PatchViewConfig(prostate_region_only=False),\n",
+                        "    core_specifier_list=s.get_train(merge_centers=True),\n",
+                        "    patch_transform=t,\n",
+                        "    metadata_transform=m_t\n",
+                        ")\n",
+                        "\n",
+                        "val_ds = PatchesDatasetNew( \n",
+                        "    root=os.path.join(data_dir(), \"cores_dataset\"),\n",
+                        "    patch_view_config=PatchViewConfig(prostate_region_only=False),\n",
+                        "    core_specifier_list=s.get_val(merge_centers=True),\n",
+                        "    patch_transform=t,\n",
+                        "    metadata_transform=m_t\n",
+                        ")\n",
+                        "\n",
+                        "test_ds = PatchesDatasetNew( \n",
+                        "    root=os.path.join(data_dir(), \"cores_dataset\"),\n",
+                        "    patch_view_config=PatchViewConfig(prostate_region_only=False),\n",
+                        "    core_specifier_list=s.get_test(merge_centers=True),\n",
+                        "    patch_transform=t,\n",
+                        "    metadata_transform=m_t\n",
+                        ")\n"
+                  ]
+            },
+            {
+                  "cell_type": "code",
+                  "execution_count": 2,
+                  "metadata": {},
+                  "outputs": [],
+                  "source": [
+                        "from torch.utils.data import dataloader\n",
+                        "import numpy as np\n",
+                        "from tqdm import tqdm\n",
+                        "\n",
+                        "def get_center_labels(ds: PatchesDatasetNew):\n",
+                        "\n",
+                        "    center_labels = []\n",
+                        "    for core, patch_view in tqdm(zip(ds.cores, ds.patch_views), desc='Gathering center labels'):\n",
+                        "        center = core.metadata['center']\n",
+                        "        code = center2code[center]\n",
+                        "        center_labels.extend([code] * len(patch_view))\n",
+                        "\n",
+                        "    return np.array(center_labels)\n",
+                        "\n",
+                        "\n",
+                        "def get_weights(labels: np.ndarray): \n",
+                        "    \"\"\"computes weights for a sampler\"\"\"\n",
+                        "\n",
+                        "    weights = np.zeros_like(labels)\n",
+                        "\n",
+                        "    for label in np.unique(labels): \n",
+                        "        ind = labels == label\n",
+                        "        weight = 1 / np.sum(ind)\n",
+                        "        weights = np.where(ind, weight, weights)\n",
+                        "\n",
+                        "    return weights\n",
+                        "\n",
+                        "\n",
+                        "def make_sampler(ds: PatchesDatasetNew):\n",
+                        "    labels = get_center_labels(ds)\n",
+                        "    weights = get_weights(labels)\n",
+                        "\n",
+                        "    return WeightedRandomSampler(\n",
+                        "        list(weights), len(weights), replacement=True\n",
+                        "    )\n",
+                        "\n",
+                        "\n",
+                        "def make_dataloader(ds: PatchesDatasetNew, train=True):\n",
+                        "    return dataloader.DataLoader(\n",
+                        "        ds, \n",
+                        "        64, \n",
+                        "        sampler=make_sampler(ds) if train else None,    \n",
+                        "    )"
+                  ]
+            },
+            {
+                  "cell_type": "code",
+                  "execution_count": 3,
+                  "metadata": {},
+                  "outputs": [
+                        {
+                              "name": "stderr",
+                              "output_type": "stream",
+                              "text": [
+                                    "Gathering center labels: 4066it [00:50, 81.26it/s]\n"
+                              ]
+                        }
+                  ],
+                  "source": [
+                        "train_dl = make_dataloader(train_ds, True)\n",
+                        "val_dl = make_dataloader(val_ds, False)\n",
+                        "test_dl = make_dataloader(test_ds, False)"
+                  ]
+            },
+            {
+                  "cell_type": "code",
+                  "execution_count": 4,
+                  "metadata": {},
+                  "outputs": [],
+                  "source": [
+                        "batch = next(iter(train_dl))"
+                  ]
+            },
+            {
+                  "cell_type": "code",
+                  "execution_count": 5,
+                  "metadata": {},
+                  "outputs": [],
+                  "source": [
+                        "import pytorch_lightning as pl \n",
+                        "from torchmetrics.classification import Accuracy\n",
+                        "from exactvu.models.backbones import create_backbone\n",
+                        "\n",
+                        "\n",
+                        "class CenterDetector(pl.LightningModule):\n",
+                        "\n",
+                        "    def __init__(self):\n",
+                        "        super().__init__()\n",
+                        "        self.backbone = create_backbone('resnet_10_default_backbone')\n",
+                        "        self.clf = torch.nn.Linear(512, 5)\n",
+                        "        self.train_acc = Accuracy(num_classes=5, average='macro')\n",
+                        "        self.val_acc = Accuracy(num_classes=5, average='macro')\n",
+                        "        self.test_acc = Accuracy(num_classes=5, average='macro')\n",
+                        "\n",
+                        "    def forward(self, patches):\n",
+                        "        return self.clf(self.backbone(patches))\n",
+                        "\n",
+                        "    def training_step(self, batch, *args, **kwargs):\n",
+                        "        X, pos, y, center = batch \n",
+                        "        logits = self(X)\n",
+                        "        \n",
+                        "        self.train_acc(logits, center)\n",
+                        "        self.log('train/macro_acc', self.train_acc)\n",
+                        "\n",
+                        "        return torch.nn.functional.cross_entropy(logits, center)\n",
+                        "\n",
+                        "    def validation_step(self, batch, *args, **kwargs):\n",
+                        "        X, pos, y, center = batch \n",
+                        "        logits = self(X)\n",
+                        "        \n",
+                        "        self.val_acc(logits, center)\n",
+                        "        self.log('val/macro_acc', self.val_acc)\n",
+                        "\n",
+                        "    def test_step(self, batch, *args, **kwargs):\n",
+                        "        X, pos, y, center = batch \n",
+                        "        logits = self(X)\n",
+                        "        \n",
+                        "        self.test_acc(logits, center)\n",
+                        "        self.log('test/macro_acc', self.test_acc)\n",
+                        "\n",
+                        "    def configure_optimizers(self):\n",
+                        "        return torch.optim.Adam(self.parameters())\n",
+                        "\n",
+                        "model = CenterDetector()"
+                  ]
+            },
+            {
+                  "cell_type": "code",
+                  "execution_count": 6,
+                  "metadata": {},
+                  "outputs": [
+                        {
+                              "name": "stderr",
+                              "output_type": "stream",
+                              "text": [
+                                    "ERROR:wandb.jupyter:Failed to detect the name of this notebook, you can set it manually with the WANDB_NOTEBOOK_NAME environment variable to enable code saving.\n",
+                                    "\u001B[34m\u001B[1mwandb\u001B[0m: Currently logged in as: \u001B[33mpfrwilson\u001B[0m. Use \u001B[1m`wandb login --relogin`\u001B[0m to force relogin\n",
+                                    "/usr/bin/nvidia-modprobe: unrecognized option: \"-s\"\n",
+                                    "\n",
+                                    "ERROR: Invalid commandline, please run `/usr/bin/nvidia-modprobe --help` for usage information.\n",
+                                    "\n",
+                                    "\n",
+                                    "/usr/bin/nvidia-modprobe: unrecognized option: \"-s\"\n",
+                                    "\n",
+                                    "ERROR: Invalid commandline, please run `/usr/bin/nvidia-modprobe --help` for usage information.\n",
+                                    "\n",
+                                    "\n"
+                              ]
+                        },
+                        {
+                              "data": {
+                                    "text/html": [
+                                          "wandb version 0.13.2 is available!  To upgrade, please run:\n",
+                                          " $ pip install wandb --upgrade"
+                                    ],
+                                    "text/plain": [
+                                          "<IPython.core.display.HTML object>"
+                                    ]
+                              },
+                              "metadata": {},
+                              "output_type": "display_data"
+                        },
+                        {
+                              "data": {
+                                    "text/html": [
+                                          "Tracking run with wandb version 0.12.20"
+                                    ],
+                                    "text/plain": [
+                                          "<IPython.core.display.HTML object>"
+                                    ]
+                              },
+                              "metadata": {},
+                              "output_type": "display_data"
+                        },
+                        {
+                              "data": {
+                                    "text/html": [
+                                          "Run data is saved locally in <code>/home/paulw/projects/SSLmicroUltrasound/notebooks/wandb/run-20220831_132121-1249ghw5</code>"
+                                    ],
+                                    "text/plain": [
+                                          "<IPython.core.display.HTML object>"
+                                    ]
+                              },
+                              "metadata": {},
+                              "output_type": "display_data"
+                        },
+                        {
+                              "data": {
+                                    "text/html": [
+                                          "Syncing run <strong><a href=\"https://wandb.ai/pfrwilson/SSLmicroUltrasound-notebooks/runs/1249ghw5\" target=\"_blank\">center guessing</a></strong> to <a href=\"https://wandb.ai/pfrwilson/SSLmicroUltrasound-notebooks\" target=\"_blank\">Weights & Biases</a> (<a href=\"https://wandb.me/run\" target=\"_blank\">docs</a>)<br/>"
+                                    ],
+                                    "text/plain": [
+                                          "<IPython.core.display.HTML object>"
+                                    ]
+                              },
+                              "metadata": {},
+                              "output_type": "display_data"
+                        }
+                  ],
+                  "source": [
+                        "from pytorch_lightning.loggers import WandbLogger\n",
+                        "\n",
+                        "logger = WandbLogger(name='center guessing')"
+                  ]
+            },
+            {
+                  "cell_type": "code",
+                  "execution_count": 7,
+                  "metadata": {},
+                  "outputs": [
+                        {
+                              "name": "stderr",
+                              "output_type": "stream",
+                              "text": [
+                                    "GPU available: True, used: True\n",
+                                    "TPU available: False, using: 0 TPU cores\n",
+                                    "IPU available: False, using: 0 IPUs\n",
+                                    "HPU available: False, using: 0 HPUs\n"
+                              ]
+                        }
+                  ],
+                  "source": [
+                        "from pytorch_lightning.callbacks import EarlyStopping, ModelCheckpoint\n",
+                        "\n",
+                        "trainer = pl.Trainer(\n",
+                        "    logger=logger,\n",
+                        "    accelerator=\"gpu\",\n",
+                        "    devices=[0],\n",
+                        "    max_epochs=20,\n",
+                        "    callbacks=[EarlyStopping(monitor=\"val/macro_acc\", mode=\"max\"), ModelCheckpoint(monitor='val/macro_acc', mode='max')],\n",
+                        ")\n"
+                  ]
+            },
+            {
+                  "cell_type": "code",
+                  "execution_count": 8,
+                  "metadata": {},
+                  "outputs": [
+                        {
+                              "name": "stderr",
+                              "output_type": "stream",
+                              "text": [
+                                    "LOCAL_RANK: 0 - CUDA_VISIBLE_DEVICES: [0,1]\n",
+                                    "\n",
+                                    "  | Name      | Type     | Params\n",
+                                    "---------------------------------------\n",
+                                    "0 | backbone  | ResNet   | 4.9 M \n",
+                                    "1 | clf       | Linear   | 2.6 K \n",
+                                    "2 | train_acc | Accuracy | 0     \n",
+                                    "3 | val_acc   | Accuracy | 0     \n",
+                                    "4 | test_acc  | Accuracy | 0     \n",
+                                    "---------------------------------------\n",
+                                    "4.9 M     Trainable params\n",
+                                    "0         Non-trainable params\n",
+                                    "4.9 M     Total params\n",
+                                    "19.608    Total estimated model params size (MB)\n"
+                              ]
+                        },
+                        {
+                              "data": {
+                                    "application/vnd.jupyter.widget-view+json": {
+                                          "model_id": "33fd553fb410442fa31d0fe1d4c4d021",
+                                          "version_major": 2,
+                                          "version_minor": 0
+                                    },
+                                    "text/plain": [
+                                          "Sanity Checking: 0it [00:00, ?it/s]"
+                                    ]
+                              },
+                              "metadata": {},
+                              "output_type": "display_data"
+                        },
+                        {
+                              "name": "stderr",
+                              "output_type": "stream",
+                              "text": [
+                                    "/home/paulw/anaconda3/envs/exact/lib/python3.9/site-packages/pytorch_lightning/trainer/connectors/data_connector.py:240: PossibleUserWarning: The dataloader, val_dataloader 0, does not have many workers which may be a bottleneck. Consider increasing the value of the `num_workers` argument` (try 20 which is the number of cpus on this machine) in the `DataLoader` init to improve performance.\n",
+                                    "  rank_zero_warn(\n",
+                                    "/home/paulw/anaconda3/envs/exact/lib/python3.9/site-packages/pytorch_lightning/trainer/connectors/data_connector.py:240: PossibleUserWarning: The dataloader, train_dataloader, does not have many workers which may be a bottleneck. Consider increasing the value of the `num_workers` argument` (try 20 which is the number of cpus on this machine) in the `DataLoader` init to improve performance.\n",
+                                    "  rank_zero_warn(\n"
+                              ]
+                        },
+                        {
+                              "data": {
+                                    "application/vnd.jupyter.widget-view+json": {
+                                          "model_id": "146f8fc0b44149939b40c9982731baf7",
+                                          "version_major": 2,
+                                          "version_minor": 0
+                                    },
+                                    "text/plain": [
+                                          "Training: 0it [00:00, ?it/s]"
+                                    ]
+                              },
+                              "metadata": {},
+                              "output_type": "display_data"
+                        },
+                        {
+                              "data": {
+                                    "application/vnd.jupyter.widget-view+json": {
+                                          "model_id": "f7b03426cd4b483f985afbcb083e35c1",
+                                          "version_major": 2,
+                                          "version_minor": 0
+                                    },
+                                    "text/plain": [
+                                          "Validation: 0it [00:00, ?it/s]"
+                                    ]
+                              },
+                              "metadata": {},
+                              "output_type": "display_data"
+                        },
+                        {
+                              "data": {
+                                    "application/vnd.jupyter.widget-view+json": {
+                                          "model_id": "6fbccffc67664204bbf001eb80f6fbfa",
+                                          "version_major": 2,
+                                          "version_minor": 0
+                                    },
+                                    "text/plain": [
+                                          "Validation: 0it [00:00, ?it/s]"
+                                    ]
+                              },
+                              "metadata": {},
+                              "output_type": "display_data"
+                        },
+                        {
+                              "data": {
+                                    "application/vnd.jupyter.widget-view+json": {
+                                          "model_id": "8e684e2360a843e58802b0ec84e98e0d",
+                                          "version_major": 2,
+                                          "version_minor": 0
+                                    },
+                                    "text/plain": [
+                                          "Validation: 0it [00:00, ?it/s]"
+                                    ]
+                              },
+                              "metadata": {},
+                              "output_type": "display_data"
+                        },
+                        {
+                              "data": {
+                                    "application/vnd.jupyter.widget-view+json": {
+                                          "model_id": "43b6af76b6c240ad9e2d654f1e6b8a2f",
+                                          "version_major": 2,
+                                          "version_minor": 0
+                                    },
+                                    "text/plain": [
+                                          "Validation: 0it [00:00, ?it/s]"
+                                    ]
+                              },
+                              "metadata": {},
+                              "output_type": "display_data"
+                        },
+                        {
+                              "name": "stderr",
+                              "output_type": "stream",
+                              "text": [
+                                    "/home/paulw/anaconda3/envs/exact/lib/python3.9/site-packages/pytorch_lightning/trainer/trainer.py:726: UserWarning: Detected KeyboardInterrupt, attempting graceful shutdown...\n",
+                                    "  rank_zero_warn(\"Detected KeyboardInterrupt, attempting graceful shutdown...\")\n"
+                              ]
+                        }
+                  ],
+                  "source": [
+                        "trainer.fit(model, train_dl, val_dataloaders=val_dl)"
+                  ]
+            },
+            {
+                  "cell_type": "code",
+                  "execution_count": 10,
+                  "metadata": {},
+                  "outputs": [
+                        {
+                              "data": {
+                                    "text/plain": [
+                                          "''"
+                                    ]
+                              },
+                              "execution_count": 10,
+                              "metadata": {},
+                              "output_type": "execute_result"
+                        }
+                  ],
+                  "source": [
+                        "trainer.checkpoint_callback.last_model_path"
+                  ]
+            },
+            {
+                  "cell_type": "code",
+                  "execution_count": null,
+                  "metadata": {},
+                  "outputs": [],
+                  "source": [
+                        "trainer.checkpoint_callback.on_load_checkpoint"
+                  ]
+            },
+            {
+                  "cell_type": "code",
+                  "execution_count": 11,
+                  "metadata": {},
+                  "outputs": [
+                        {
+                              "name": "stderr",
+                              "output_type": "stream",
+                              "text": [
+                                    "Restoring states from the checkpoint path at /home/paulw/projects/SSLmicroUltrasound/notebooks/SSLmicroUltrasound-notebooks/1249ghw5/checkpoints/epoch=5-step=20970.ckpt\n",
+                                    "LOCAL_RANK: 0 - CUDA_VISIBLE_DEVICES: [0,1]\n",
+                                    "Loaded model weights from checkpoint at /home/paulw/projects/SSLmicroUltrasound/notebooks/SSLmicroUltrasound-notebooks/1249ghw5/checkpoints/epoch=5-step=20970.ckpt\n",
+                                    "/home/paulw/anaconda3/envs/exact/lib/python3.9/site-packages/pytorch_lightning/trainer/connectors/data_connector.py:240: PossibleUserWarning: The dataloader, test_dataloader 0, does not have many workers which may be a bottleneck. Consider increasing the value of the `num_workers` argument` (try 20 which is the number of cpus on this machine) in the `DataLoader` init to improve performance.\n",
+                                    "  rank_zero_warn(\n"
+                              ]
+                        },
+                        {
+                              "data": {
+                                    "application/vnd.jupyter.widget-view+json": {
+                                          "model_id": "ccefb8c15304456ba1e181ed1ef9b57f",
+                                          "version_major": 2,
+                                          "version_minor": 0
+                                    },
+                                    "text/plain": [
+                                          "Testing: 0it [00:00, ?it/s]"
+                                    ]
+                              },
+                              "metadata": {},
+                              "output_type": "display_data"
+                        },
+                        {
+                              "data": {
+                                    "text/html": [
+                                          "<pre style=\"white-space:pre;overflow-x:auto;line-height:normal;font-family:Menlo,'DejaVu Sans Mono',consolas,'Courier New',monospace\">┏━━━━━━━━━━━━━━━━━━━━━━━━━━━┳━━━━━━━━━━━━━━━━━━━━━━━━━━━┓\n",
+                                          "┃<span style=\"font-weight: bold\">        Test metric        </span>┃<span style=\"font-weight: bold\">       DataLoader 0        </span>┃\n",
+                                          "┡━━━━━━━━━━━━━━━━━━━━━━━━━━━╇━━━━━━━━━━━━━━━━━━━━━━━━━━━┩\n",
+                                          "│<span style=\"color: #008080; text-decoration-color: #008080\">      test/macro_acc       </span>│<span style=\"color: #800080; text-decoration-color: #800080\">    0.31266552209854126    </span>│\n",
+                                          "└───────────────────────────┴───────────────────────────┘\n",
+                                          "</pre>\n"
+                                    ],
+                                    "text/plain": [
+                                          "┏━━━━━━━━━━━━━━━━━━━━━━━━━━━┳━━━━━━━━━━━━━━━━━━━━━━━━━━━┓\n",
+                                          "┃\u001b[1m \u001b[0m\u001b[1m       Test metric       \u001b[0m\u001b[1m \u001b[0m┃\u001b[1m \u001b[0m\u001b[1m      DataLoader 0       \u001b[0m\u001b[1m \u001b[0m┃\n",
+                                          "┡━━━━━━━━━━━━━━━━━━━━━━━━━━━╇━━━━━━━━━━━━━━━━━━━━━━━━━━━┩\n",
+                                          "│\u001b[36m \u001b[0m\u001b[36m     test/macro_acc      \u001b[0m\u001b[36m \u001b[0m│\u001b[35m \u001b[0m\u001b[35m   0.31266552209854126   \u001b[0m\u001b[35m \u001b[0m│\n",
+                                          "└───────────────────────────┴───────────────────────────┘\n"
+                                    ]
+                              },
+                              "metadata": {},
+                              "output_type": "display_data"
+                        },
+                        {
+                              "data": {
+                                    "text/plain": [
+                                          "[{'test/macro_acc': 0.31266552209854126}]"
+                                    ]
+                              },
+                              "execution_count": 11,
+                              "metadata": {},
+                              "output_type": "execute_result"
+                        }
+                  ],
+                  "source": [
+                        "trainer.test(model, test_dl, ckpt_path='best')"
+                  ]
+            },
+            {
+                  "cell_type": "code",
+                  "execution_count": null,
+                  "metadata": {},
+                  "outputs": [],
+                  "source": [
+                        "labels = np.array([1, 1, 1, 1, 1, 0, 0,])"
+                  ]
+            },
+            {
+                  "cell_type": "code",
+                  "execution_count": null,
+                  "metadata": {},
+                  "outputs": [],
+                  "source": [
+                        "x = labels == 0"
+                  ]
+            },
+            {
+                  "cell_type": "code",
+                  "execution_count": null,
+                  "metadata": {},
+                  "outputs": [],
+                  "source": []
+            },
+            {
+                  "cell_type": "code",
+                  "execution_count": null,
+                  "metadata": {},
+                  "outputs": [
+                        {
+                              "data": {
+                                    "text/plain": [
+                                          "array([1. , 1. , 1. , 1. , 1. , 0.5, 0.5])"
+                                    ]
+                              },
+                              "execution_count": 49,
+                              "metadata": {},
+                              "output_type": "execute_result"
+                        }
+                  ],
+                  "source": [
+                        "np.where(x, 0.5, labels)"
+                  ]
+            },
+            {
+                  "cell_type": "code",
+                  "execution_count": null,
+                  "metadata": {},
+                  "outputs": [
+                        {
+                              "data": {
+                                    "text/plain": [
+                                          "array([0.2, 0.2, 0.2, 0.2, 0.2, 0.5, 0.5])"
+                                    ]
+                              },
+                              "execution_count": 51,
+                              "metadata": {},
+                              "output_type": "execute_result"
+                        }
+                  ],
+                  "source": [
+                        "get_weights(np.array([1, 1, 1, 1, 1, 0, 0,]))"
+                  ]
+            },
+            {
+                  "cell_type": "code",
+                  "execution_count": null,
+                  "metadata": {},
+                  "outputs": [
+                        {
+                              "data": {
+                                    "text/plain": [
+                                          "0       CRCEO\n",
+                                          "1       CRCEO\n",
+                                          "2       CRCEO\n",
+                                          "3       CRCEO\n",
+                                          "4       CRCEO\n",
+                                          "        ...  \n",
+                                          "6602      UVA\n",
+                                          "6603      UVA\n",
+                                          "6604      UVA\n",
+                                          "6605      UVA\n",
+                                          "6606      UVA\n",
+                                          "Name: center, Length: 6607, dtype: object"
+                                    ]
+                              },
+                              "execution_count": 36,
+                              "metadata": {},
+                              "output_type": "execute_result"
+                        }
+                  ],
+                  "source": [
+                        "from exactvu.resources import metadata\n",
+                        "metadata()"
+                  ]
+            },
+            {
+                  "cell_type": "code",
+                  "execution_count": null,
+                  "metadata": {},
+                  "outputs": [
+                        {
+                              "data": {
+                                    "text/plain": [
+                                          "0      CRCEO\n",
+                                          "1      CRCEO\n",
+                                          "2      CRCEO\n",
+                                          "3      CRCEO\n",
+                                          "4      CRCEO\n",
+                                          "       ...  \n",
+                                          "975      UVA\n",
+                                          "976      UVA\n",
+                                          "977      UVA\n",
+                                          "978      UVA\n",
+                                          "979      UVA\n",
+                                          "Name: center, Length: 980, dtype: object"
+                                    ]
+                              },
+                              "execution_count": 33,
+                              "metadata": {},
+                              "output_type": "execute_result"
+                        }
+                  ],
+                  "source": [
+                        "train_ds.metadata['center']"
+                  ]
+            },
+            {
+                  "cell_type": "code",
+                  "execution_count": null,
+                  "metadata": {},
+                  "outputs": [
+                        {
+                              "data": {
+                                    "text/plain": [
+                                          "[<matplotlib.lines.Line2D at 0x7f67fa6b2400>]"
+                                    ]
+                              },
+                              "execution_count": 34,
+                              "metadata": {},
+                              "output_type": "execute_result"
+                        },
+                        {
+                              "data": {
+                                    "image/png": "iVBORw0KGgoAAAANSUhEUgAAAXQAAAD4CAYAAAD8Zh1EAAAAOXRFWHRTb2Z0d2FyZQBNYXRwbG90bGliIHZlcnNpb24zLjUuMiwgaHR0cHM6Ly9tYXRwbG90bGliLm9yZy8qNh9FAAAACXBIWXMAAAsTAAALEwEAmpwYAAAvWUlEQVR4nO2deZRdxXngfx/aQUI7otHWwmACMmJrs1geDyHjmC2QE+MYT7xAnKMziTm2J9sxSQ5eJpmEZGITB0+wEhhw4hgcvMkMjINtnBg7CAsQMiAWgWUkIZBA+67u/uaPd1/36+633KWqbt169TunT993X72qr+rW/W7VV9/9SlSVSCQSiVSfY8oWIBKJRCJmiAo9EolEAiEq9EgkEgmEqNAjkUgkEKJCj0QikUAYX1bBc+bM0d7e3rKKj0QikUry2GOPva6qc5t9V5pC7+3tZc2aNWUVH4lEIpVERH7e6rtocolEIpFAiAo9EolEAiEq9EgkEgmEqNAjkUgkEKJCj0QikUBIrdBFZJyIPCEi9zX5bpKI3CMiG0RktYj0GpUyEolEIh3JMkL/GLC+xXcfBnaq6inA54CbiwoWiUQikWyk8kMXkQXAFcCfAb/bJMnVwKeS43uBW0VE1KPYvN9/9jXWvryrY7q3LpnFfzq1qc9+W9Zv3cMDP92a6TfnLp7JxaedkLmsOqrKXT/eyI79RzL9bsrE8Vz3tl6mTByXu+xG/vXpV3lqy+6W3x83aTzXLe9l0ngz5QHs2H+ELz/yc44ODHZMe8ZJ07n0LSe2TXN0YJA7f7SRvYeOjvlu4vhjeP+Fi5lx7MTc8nYTB48McOePN3LwSH/ZogwxZ9okPnDhYkSkY9p/Xv0yr+4+2DbNyXOn8qvnzG+b5u5HX+aVXc3z6eudxTvenF3PdCLti0W3AH8ITGvx/XxgE4Cq9ovIbmA28HpjIhFZAawAWLRoUQ5x8/OpVc/w8o4DtLueqnDavGl8579nb+iV//4S33hiS9v8R5d18tzjCin0TTsO8qlvPwOQqVyA03umFSq7kT/55lNs23u4qQz18s5dPJO39s4yUh7Ad55+lb9+8Hmgfd1VYfZxEzsq9Gde2cOf3b9+TH51+U+cPoVrzltQSOZuYfXP3uDm//cskL5f2qR+Df/L6fM4acaUtml37j/CH33jp0Br2VVr31199kktHxB7Dh3lE19vnc9/+89vKkehi8iVwDZVfUxELi5SmKquBFYC9PX1OR29Dwwq7z53AX/962e1TPORLz/Oc6/tzZV//6CyZM5xPPT7F6dK/7G7n+DJTbtylTVcZm10est7z+44Wqjz5KZdXP2FHzFocPI0MKi8/8JF/Omvnjnmux+/+Dr/9e9XMzBo9nL3J/k9+se/xAnTJrdM98lvPcW3nnwldX53Xv/WEQ+6V3Yd5G1/8X0GDcsfMvVr/a2PLOeshTPKFQb4lzWb+IN716Xqg/V+8D+uXsoHLuptmuaW7z7PLd99oW0+9f7yyV85g+uXL8kmcAHS2NCXA1eJyEbgbuASEfmnUWm2AAsBRGQ8MB14w6CckUgkEulAR4Wuqjeq6gJV7QWuBb6vqu8flWwV8KHk+JokjVdDGlW1Ov1TVVzPLusNXPa0VgFxXfuke5krN8mv7MYMgPqdX8WmVMwIX5b2yx2cS0Q+A6xR1VXA7cA/isgGYAc1xR+JRCIRh2RS6Kr6A+AHyfFNDecPAe8xKZhpaqNIu/mXNEgtHduzn6ZlJv9NlTs0qjSTXVczdG2q2JqG+4HrFohvikYK48lzJRLperpGodddjTqny6meNPvTuLgizG/3NT267ySB6fKyjKjTlN1pxK/xsZWa+j1UTRt6jXS6onM+rukehY52ngIW6ICKZlKsJvp6HjOBjZus9rBsnrGtafew0jCT/3BbVlALeYZvj74sfSRNP8jSR1wvsneNQo90J0VvqCqOMiPdS9co9LQml0L528u+eZnJ/7KVThkeqsMLb4byq7CZwDdCcFssKntZXttdo9Aj9vBtih2JdCtdo9AVByP0ktwWfbD7llZ3U26Lyf/yWzIETL/05Q7T7quu74uuUeg1OrdukdFm1g5salaWp9MYnRGWOEQ3rjTaBGSKZMM3k4sJb6dmabN+Z5OuUei2b8gy3Np8cqXrpFhNy5oltzT2zKiwzRHbsjy6RqFD57cZiwwosppcTLgz5XJbtDANbmfOsjVKU8NzY62wmcA3fFmsr5NFjKHF8XZui1nu8wxlm6CLFHokkp2o4CNVomsUum23wjJmmb64h5URabKOsbp70pYh4NNifVbU0Op4WWanrlHoYP9mLS/0ark3TpkmU9M1r54K8pcqPxyNiR7fFLWDbaVTxhPZq0XRikea9Kclq49P/bLb6BqFDimngAX6YvbgXGY6fi63RSMlJ3mV6bZo+EnSKr+oorLj2wA9zf02bMZM4eLcpuOX9VDrGoVu/1XcEtwWPdIyHW8A4yPq9BmmSelTW1ad2Jbl0VGhi8hkEXlURJ4UkadF5NNN0lwnIttFZG3y91t2xM1PmjdFi4z2Mrst5i6pWF5Woi3SelHU1ijN9Bt9pmJ4RDx0W8wgx7D7apv8spSdIa0J0uxYdBi4RFX3icgE4GEReUBVHxmV7h5VvcG8iOaw3bhldeCy98Es1+RS7Psx6Qv+PtJIdRuv8HX3dU/RZLPnfcnHCclf5SZV9t8UdY9XU9uStqAzlp9PbVlxPNsfPhMVFh1IaUMXkXEishbYBjyoqqubJHu3iKwTkXtFZGGLfFaIyBoRWbN9+/b8UufE9ki2LL/bssdB5botml4UNZpdV1PFtjRtLvIyOJeqDqjq2cAC4HwRecuoJN8GelV1GfAgcFeLfFaqap+q9s2dO7eA2NmxPWooJya4P8MJ1w+z6LYYiYwlk5eLqu4CHgIuHXX+DVU9nHz8B+A8I9KVQKFoixl1WrnRFg2qMI9t6DlybHq26lPxMvBtgJ4q2mKKWC5DaXN+Z5M0Xi5zRWRGcjwFeCfw7Kg0PQ0frwLWG5TRCNbjoVPCjkWevK6uKQKfGbd5Z8kxy43smxaqIFl8uX2lqqKn8XLpAe4SkXHUHgBfVdX7ROQzwBpVXQV8VESuAvqBHcB1tgTOTYqbumi0xUwY6DA+DRpbui1aujOiycVffDIFQla3RbP5uTZFpvFyWQec0+T8TQ3HNwI3mhXNPNYbt6THetlBkLx2W8zYNmPcFrOJE2mgim1nqi/H4FyWCe89Ub/cw6o6RR3Cn6asPB51y66jaxQ6OIi2aDd7DwuuEZbbYtWfTP5Qzaasr6WYEd5Lt8UQsB2zW7XzwqDxMpP/Zd83tbZ17bZodhEzzSvfkXRUOR56napK3jUKPS0uzRhlTk3jrDgbvi30RbJjOkhbu7Qx2qJl0gXnKlaG670987iH2QnO1XlPUeNeKRmCc2W5katpJvAL74Jz5bjX2sme6X7LXHIxukeh247lUsoD2Z9Ro3MffNP5+dOUlcenxfqsVFfyGl2j0MFBLJfS3BbLxecNLrJHW5TRJyJdhCn7f3RbtEy7mN1VyL9pmT6ZCRwLYT4eepKfD21ZcUJoy6rK3jUKPRKJRDphejEzui1aQlMGW8l7ObPuWGSCYbfF7AWbeyOuHHc/0zsMdbL7Vtgs7B5PY7lkse2nW2xvt6doOXSPQredfwlX0Ccl4/xhFmO5eEuVXTx9uqfy0DUKHTqPZIvqpCwjZZMKsMxgQZ1ugHpptm7yoruzj82viDSRRnxpykzBuQyvS7l+uap7FLplk4ii7rdhK8ncMUKG5L/zN0VN5xfA242+4NVifW6qKXz3KPRIV+Jy1hWpPqZmkmX54neNQrfutuh+gD7c9UrUOaVtDGE8dk7c4MIUZc3aTGKsH0Qvl0gkEimH4BdFRWSyiDwqIk+KyNMi8ukmaSaJyD0iskFEVotIrxVpC5DWrTDvBc2zxV3RaVkxu6+hqSV1Gdxiesu/Tnbfit/nTvHVhp7lGqZyW2wXnKukDpNmC7rDwCWquk9EJgAPi8gDqvpIQ5oPAztV9RQRuRa4GXivBXkzc/DIAPsO9ycKwHwP23+4nwNHBjg6MMjk8eOM59+Mw/0D7DnYz+6DR4DybpxdB45w8OiAdRkOHR1g76H+Eef2Hx4w6ue8/0hSjwqbCUyyc/8R+gfzaaV9h48C1VxWHBwyIVZR+nRb0CmwL/k4IfkbfaWvBj6VHN8L3CoioiVH6Tk6MMjb/uJ77DxQ62ATxrWfkGS9iLsPHOWCP/8uh44OAvCON89N/dsi3eVX/vZhnn9t39DnTvUaUa6hfvrQs9u4/s6fdJTBRLTFX/xfP2Dr7kNjzk+ekK7enYr+1tot/P6/PAnAhHHVvJFNct+6V7jhn58onM/4DP3SFz734PNA+36QzU3YLWlG6CQbRD8GnAJ8QVVXj0oyH9gEoKr9IrIbmA28PiqfFcAKgEWLFhWTPAVH+gfZeeAo71o6j3e8eS7vWnqi0fx3HzzKoaOD/Nq58zln0UwuXDLLaP6t2Lr7EBedPJvLl/UwddI4zlow3Um5jby6p6Zg/+BdpzHz2Ilc9hazbdvI1t2HuPi0ufzS6fNGnF8y+zhj+QN89tfPYskcM3lWmVeT9viTK05n0oR8s84Tpk1i1nETTYrllIveNLtsEXKRSqGr6gBwtojMAL4hIm9R1aeyFqaqK4GVAH19fdZH7/UC+hbP4jcuWGwh/1oJy980h3eft8B4/m0K5vSe4/nAhebrlFqEpHGvOW8B846fbL28ZQtm5KpvlnWTy97SM2aWVtGZtxHe+9aFTJs8oWwxnKLAsgXTmeTIfGqaTHMiVd0FPARcOuqrLcBCABEZD0wH3jAgXyQSiTjF5DPctS0+jZfL3GRkjohMAd4JPDsq2SrgQ8nxNcD3y7afg30f6bJW8/N41JiXwc1bqi7ehjUd6Kvq5NkJKxTK11rFSGNy6QHuSuzoxwBfVdX7ROQzwBpVXQXcDvyjiGwAdgDXWpM4A3muTZY3xYrGfc4f2bH4S1JFO+7Q7y3f8y4emqnaoup3egZC3TA7zSVUMNLZvHVbVNV1wDlNzt/UcHwIeI9Z0SKRSMQ9VX6QVc+vKANZp45ZL+SwOcDsJrQdyy3we2Pxw+v5day7jEhvr5w2eaQsvAstDE3x9cWgvGQxHaWxFGeKqpo6pRmCVuiRSCSSFRMPsrJiwoet0A3vO9ki+1I2dyh9wcpRUK6iC9tZ4qU3G3kFMkjNRAjBtbqVoBV6lXdOaYcP9XItgQvVUvYz0he6aP23KWbdFg1mloKgFXod226LZeCL7rHutmg5f4gKrBXd+IDzYvZbgKAVuuYwuWS7uYsF8skd2dFAqMGiOsyVr7ITt8Xkf7siuknn+zADtEPnemVyW/Yw2mLQCj0SiUSyEk0unjK8aJmyVTPHM8/1s+Q3BdzwCvze1EJX2jc4h6Mt5huyaMFZUGMeLb/v4jcjmxGc22KGtGm6qc/tErZCdzTvcb/9muPy/BTBOB7fpxGHmHFbLIegFXoda4uidrJNhS+jBPtui8V+n2rnmTZXsptH7d3otlj1BfKgFbqra+O64/uwaOW647vQq12su0fgQVy9UjF5P7vWDUEr9DrWXiyKbotBjOK6XH+1pBsfcIoaubnKeigGrdCHIwJmieWQIf+CYVfzjrTTbnjdKY9Cv68fuIq2aLGgNIvn3aT0iyz2+0yqaIs57n+fCFuhZ2zw/J4jOX5TMDhXXowF50rZ800phW4cLZaFf2qqGFn7Trpwc3bKLkrQCr1OmCYXPzRc2g6bP9pi8UbueJ26afidgW5cEK56T0izY9FCEXlIRJ4RkadF5GNN0lwsIrtFZG3yd1OzvJzj6Oq4D85V9W6XHdtN3IW6qyVd2L1GUGW3xTQ7FvUDv6eqj4vINOAxEXlQVZ8Zle6HqnqleRGLE2QsF08UkP0t6ApmkGaT6GI/D5aurHvosVxUdauqPp4c7wXWA/NtC2YC2/p22Bzg2m2xfFw9zFyEKFYzjg3B4ONinyuqXvdMNnQR6aW2Hd3qJl9fJCJPisgDIrK0xe9XiMgaEVmzffv27NJmxIWHBBTwcikQnKvwnqIFO66JV/KzYP8ats+/m8xcob36XyftFUy9LlTl4FwiMhX4GvBxVd0z6uvHgcWqehbwt8A3m+WhqitVtU9V++bOnZtT5OyEaHLx5W6zb3Kx38hVH5XZosqmh7xU/bmdSqGLyARqyvzLqvr10d+r6h5V3Zcc3w9MEJE5RiXNQWa3xby74uT5TUn3iqli0+/TaaZE2+3VfaqrNRXXaWPIOrvr1Ney9EXXD8U0Xi4C3A6sV9XPtkhzYpIOETk/yfcNk4IWIcSb1Zc6pe6vec1L+X6WKY+qj8oi5igSydQH0ni5LAc+APxURNYm5/4IWASgqrcB1wC/LSL9wEHgWvXA6OhKApdPYQ+aFQhwFFfde9g8nvSxalNOG3ZU6Kr6MB0GhKp6K3CrKaFMYdtDooxXpH1ZsHK14Fw0Vnka+dqNyspu5zJQurPeUBswmay762bskjdF7TRrmYtpvkwLrd/4Dpo4DkjH4kfvck/Vu0LQCj2PeSLPb/IH53Lzm6b5FA7O5bbrW1cwHQqo+o2ehVAfcKbr1S47790WK02AbovdMiV28eCIbotj6UaXRaj+wyxohZ714uTtwvn6fr7Sii6Kmou2mLI8M8VFt0WHhPaAyxxtscMPspg7Y7RFC1iLtjiUv0Mvl6Ey/SB9tMX8sd+hYH07+i12z4wnDd0cCqG2QG4mnzLoCoUeiUQi3UDQCr2oy1vn/N37LfrjtpjEcrHttpj8z+22mDLaYku3xS4cq3az2yLG3RY9e1M0BGybXMrAl0Ur22I4ieVS9ZUwC3Tjgwyq780UtELPY7fNc0Hzdv08esTUglXRXFzrQOuLop3cFqt+p2cg1LqmvXdSR7No01DRbdECts0TZVw0X242V4uzLqrrS5v6gtK9q6JqeIOL6OVSIrmjLeb4YXkWE7cFm6qn9S3oLOcfKQ/T19YTa2dTglbo9ne7qS8MuqfsTpV1wbnIZh5JQfkyoPNUu7YI6PFd6pruHaCjqCG3xXKmfUEr9EgkEukmglbotl3rynAhdBXlsKMcjmYnRctJ87u2L9J04VC1m90W1fBLZjHaokGsh8+1k22HMut7eZZQeKMcrh5mLqItVt5ZzSyqWvqAoSxq/bp43aOXiyfkuRD5O395iqRqvtfWHxwx2mLwuIy2WBZptqBbKCIPicgzIvK0iHysSRoRkc+LyAYRWSci59oRNxu2dVa5JpdyKfoGZ+ZyLNa4m2OXNMO02aFKmDY3uW7HNFvQ9QO/p6qPi8g04DEReVBVn2lIcxlwavJ3AfB3yf9K4XKaWdb94rqDdevUPeIP3fRwSrMF3VZga3K8V0TWA/OBRoV+NfClZB/RR0Rkhoj0JL91xl9951le2r5/6PO+w/2AuVHk1x7bzHfXvzb0+Y39R2r5G8l9JC+8tpe/+d4LDAyOnGb0D7qzof/TIz/nRxteb/rd86/tzZRXmtnS7Q//jDUbd4w4d+joAFCsvvWyt+4+yM0PPMvh/sER3z+zdY/Xbov/+vSrfOOJLc7KW791T9c8hgcGlU9/+2m27z0MwOYdB1g4c0quvO59bDPfS/TDnkNHjcmYhTQj9CFEpBc4B1g96qv5wKaGz5uTcyMUuoisAFYALFq0KKOo7ekfGOQLD73I7OMmMnvqxKHzZ86fzhk9xxsp467/2MiGbftY0HDBz144gzedMNVI/o1879lt3LduK6ecMJVjRt1dp/ccz7mLZhovczR3PPwztu89TM+MyWO+G3eMcMWyHqPlffHfXuTQ0QFOnD6yvKUnHc+Z86cXzv+Rl97gm2tfoXf2sUwcP2xtnDT+GC5demLh/G3xlUdf5scvvsHi2cc6KW/i+GO47Eyz19ZXtu4+yJf+4+fMO34S06dMoGfGZN7x5rm58rrrxxt5afs+5if6YdmC6fzCiWZ0T1pSK3QRmQp8Dfi4qu7JU5iqrgRWAvT19Rm1cNczu355LzdccqrJrIfLULhgySz+z/XnW8l/dFkA377h7UyZOM56eU1lAH7xF07g8+87x1l5Vyzr4c9/bZmxPBsH3vU2ves3z2fx7OMy/74sFDjtxGmsuuHtZYsSHPU+8fu/fBrv6VtYLC+UC0+eze3XvdWAZPlI5eUiIhOoKfMvq+rXmyTZAjS2xoLkXCQSiUQckcbLRYDbgfWq+tkWyVYBH0y8XS4Edru2n5uKfd7OJ1lRo7bWdnZlH/zN1XBs6M7lgc3l4iIvZZXp5hm9cMzQ7hLmua9H5+eDd1Aak8ty4APAT0VkbXLuj4BFAKp6G3A/cDmwATgAXG9cUge4vBhlXXjXxZbdwSMR073e5wX0NF4uD9OhRRLvlo+YEioPTnaHdzhS8uG9H1P7K2Yp0ea9Yj9Ymx1qE5eKCV0RTL7XYXuGmYZg3hR1pQCd+3GXanIxmFfKdDaqWy+7am/HNhLVuR1MDgR96F3BKPQ6Vkd4Plwxx7icXnZj+6ahyg+iqmAsbn/JT97wFLrNRbWkBBe42oS5rQyGYkOnL8/8DdHYfnlMLr6MjMtWFKFiMnxHLahZuQSn0IvicjBU5rgrDvoi3YbxdTYP76FgFLqLQFku3fjKCPzVVAanbouWw7Yacm11TXRbtIfp4G9ld61gFLoJ0lwMU9crbQcyvx+i36rBc/FKw/fr5jPmzXjN8WHWG4xCd7WDjis86BvJyNDhoqj1/KvZR+IGHPYYWqsytpl5dFs0ghuTi7sRpKk3X4tiqvg0nhq2TAv1sn0wY+UhmlzsYfJRqZbfo0hDMAo9EolEup1gFLqTnW1wt9eiD+YB125YtUVn069pN+RfP5ehVmXPkMCPGCGhYnIm7MN1Ckahm6LTFMzkBUtjhrC3wXW0y2ah7AWvsm2zIWB+T1Ed9bl8glHophc3mpdhL+8yy2opA473S7Wdf1Vt6F6oilAxOxMu+8EbjkI3kkvni+H6FWHjJogMaU08VLKKbzc4V4UVY8UeQj7Rruny9PFWfdSHEA3BKHQXuLxc5XeNGk5HHK4CrLkpxhge6IngMTaQiDZ0M7hw87P+JuPIwtyU004Eg25YaWpTezHVfPsOR1tMDiqm0d2HMe4eTDpT+HCdglHozuiCTTDKpBvrnIbYLhWg/DFYqi3o7hCRbSLyVIvvLxaR3SKyNvm7ybyYKTAYqL5DEU7woG84d8OyYYNsFD+X26JRaXLiQ2cIFNML5WW7uabZgu5O4FbgS23S/FBVrzQiUU5MLXh10ikmL1dHF0mDZY0pO0VzlaFHrN4OBR4YZS+olu09ESpFruuYPUULymKCjiN0Vf13YIcDWYxg9QHZZW6LNcKJ5VKnauaLsh8m3UAga6LGbOgXiciTIvKAiCxtlUhEVojIGhFZs337dkNF13DlYmdqSpUmFxvTtyxZGmnTjF3cxZ6iVaRqDyGfaHcf5XJbbJlX+T3MhEJ/HFisqmcBfwt8s1VCVV2pqn2q2jd37lwDRY8lkAG6N6MytzZ0N+VUTTd6oCeCx8iORYbyKUJhha6qe1R1X3J8PzBBROYUliyrHMl/+26LbvAjwp65+qaz2ZuP5dJYti8RLLPig6IIleF+6W7mbZPCCl1ETpTkDhGR85M83yiar6+4vLG68SbuwiqnIi6K+o8PM6mOXi4i8hXgYmCOiGwGPglMAFDV24BrgN8WkX7gIHCtlmBMchLLxV7WpZbVCvduixYybajA8MbbuX5eGj7YZkNlKKppt7gtqur7Onx/KzW3xlIx1+Xb52TUbbGji6RN81GKNNZKb4OnD+SydaoPD5aq0+waFrmuo3/qw7pXcG+Klu27XcWy2hHSFnR1qqYcPekKQWOiS/iw7hWMQjfjYpcijSm3RZc7Uo/IMn2mJqb6maMtljwriYSH6R5VtlmlHcEo9CFserkY9Prwqax2OO27jmz2VVtgrK1lVEvmqmFqx6Kyu1YwCt3Flm1OR3gejCbN9s8Um0RbrrRhDzVneNAVgmXIldVQfmUPFoJR6O4MsI7KoXxbbxkmCrsP5Oqqxoo9gyqDDwuZJglHoScEswWdu6La4nKqb6N9m0mfpUplj7iAaPx3gOudyGwRjEI31eVduhJ2GjFaXSBMk6YERVL2DdGKslWqr+1SJZqNxgu5LY76sQ8zwGAUep0iSjBdcK7c2WdC1dxuQY24VgyZgoHhZkRcNd3owVpbpTF9X7fcU5Tyr1MwCt2Dh2NwhNaksY9ERhNalwhHoRt+hbdpGd0WnKuEHYvshm6o95HSWzYT0W3RHsPhIMy4LZZ9mYJR6HXCCZ/rB6ZMIGWHGmi0b1ZNNYbmieElphZFo9uiGZzF0nbqtlhu5whtC7oqm1yq9hCqCia7hA8P3mAUep2iOrDdJamZQdy8amPb5JJ2Rd55tEXDBTbLLs8CWJkPAx+m8iHQ7hrmad4xwbk8uE7BKPTyn43h4YMblknCqk3EBIF18XAUep1CbosdflvbUSd39iPL6pCP4sOqaHERMu8pWrC8dGV40LAZqCmdasnsE6b3Cm6V0oedpToqdBG5Q0S2ichTLb4XEfm8iGwQkXUicq55MTsT2mjSB0Jr0dhFImMJq1OkGaHfCVza5vvLgFOTvxXA3xUXKztDN6vlV//dvVhU/pjMbX1d7Dhlvwwb+DDyCxWTwbl8mEml2bHo30Wkt02Sq4EvJdvOPSIiM0SkR1W3mhIyDfuP9AN2mnPvoaM8tWUPRwYGLZUwzOCg8uTmXby6+1DpXi4Hjw4Yk6HTOOi51/YC9swhqrD3UL+VvE3TPzDI2k27ODpQa7UDR/pLf7iHys4DR4FiD8y6fjg6MFj6g7ejQk/BfGBTw+fNybkxCl1EVlAbxbNo0SIDRQ9z2w9eBGDqJBNVGsmf/d/13P2TTUn+44zn38jDG17ng3c8CsD8GVOsltWOV3YdBGqd1Tbb9h7i0lt+CMBxFtt37cu7ABh3jN/q8euPb+EPv7ZuxLnzFs0sSZqw+d8/2ADAcQX0xp/et5571tT1g3n9kwWnpavqSmAlQF9fn1HjVX0k+ctLTyyUTzNb/L7D/fRMn8zn3ns2yxZML5T/yMLGntp/uDaKvPndZ7L8lDnmyupc9AgOJDOe8xbPsibDUFmHBwD46CWn8MGLeo3m3Tjin3HsBGYeO4EJ47L7Arj0Md6X9IG//2DfkIJYOv94Z+WHSrMrOHn8OGYcO4FzFs7Inl+S4b4j/cyfMYW//vWzzOqHHJhQ6FuAhQ2fFyTnnKKqLJp1rJXRlwJTJo7jwpNnG8+7WVkAZy2cwYKZx1ovr6UciSCTxtt3hKrXecnc45hosTxVmDttkrX8TVFvj/N7ZzH92AmlyhI6ivLmE6YVMy2qO/3QCRN3zyrgg4m3y4XAbtf2czCzcNTy9xYWKFvZiocXaeyYBdK20dAas602bSzLYDyNtuWglXBZVJMrdZG21zzXtnGjOrUv20VCihG6iHwFuBiYIyKbgU8CEwBU9TbgfuByYANwALjelrCd8KVRQ6IKCjALZS9aRfwjpC6RxsvlfR2+V+AjxiTKiU0f49oLRW4uuy+udWXszmS7zlXzQy+7D3QDJmKY+/DKf52g3hQt280vREw1adnKtGK6POKQkNRGMArdbuhVd9MyX8ynLr06XCn7qih1X/pAV2CgU5gO2leEcBS6oc0nWl1fG0/xdn3J+qghZUd22U1tzLBGZ5m1jDKjLcYZp1mauSQXWSivD3p8CJtbJxiFbpMy7Mll41aBuSmsbLNPWnxSEJF0+PLsDUahmwij0Npr0by7W8uNZi0HpUk76hua9ltq06ZlFSsqTUmeTIzbE00uhmnTkHkWNEcn92mgEIxCh3gD2CGsVvVlJBXxh5D6RDgK3abbYgluSWV3MqeLosn/6LZYw1V7RMyojdpLjX5crGAUuktfcRf4UhOne6g6qHWVuogvnhMhU3OmKNbOPg0UglHoNnF5vXzpHKblaDfid1Fn1eosNfrSByLp8eXRG4xCN+Ur3upmsjH6b7fLku3ZRlr15tZt0UKeYz5n3RKvvFu1SrOJKtCsxxeKAaVjDkonGIUOJgJJtQ+YZZJ2HjU2yR6HqFijpgrO5cxt0dyesDapzlyiGhgPrNckQ1/6VTAK3e401Z27my8ua0597x3VuSpqMppc3GGirWMsFwtUJTRq1QitRUOrT6QYJjxUfHr+BqPQbeJ6c2go/4lfRiyX6LY4krL7QCQ9vgwmg1HotpWucz90TzqI23o7KKxCWtKXPhA0BmJAtXNucE0wCt0mTt0WHZbVDtOj5nZ93sVsQDET+9oFPimIbsBEH/dlnJBKoYvIpSLynIhsEJFPNPn+OhHZLiJrk7/fMi9qe0zdAq1uJhujpTKjLfqoM6y4LRraQq8MJeuLkgiFZpewyFXVUf99IM0WdOOALwDvBDYDPxGRVar6zKik96jqDRZkTEXN5GLnDrBxM3cOzmWHzHuKFn6Qdf69s3joVXFb9ElDBEA7vZDn/ZXR94TL/RI6kWaEfj6wQVVfUtUjwN3A1XbF8gsTG1BnKcsHShmROi/RT+zG24xYwZORQhqFPh/Y1PB5c3JuNO8WkXUicq+ILGyWkYisEJE1IrJm+/btOcRth11fcdeXy5P+4bTiLmLx+NKsaQgpNpGvmIgB5csgDMwtin4b6FXVZcCDwF3NEqnqSlXtU9W+uXPnGiraPk4Hq570jhDj11TFlFEVOSPD+PLoTaPQtwCNI+4FybkhVPUNVT2cfPwH4Dwz4qXHuq+449GSL6Mzp7FcXJThSbumoTqSVhcT9m+fvJLSKPSfAKeKyBIRmQhcC6xqTCAiPQ0frwLWmxMxPSbu1VYBfGzQfNXdUVyTTt8PuS2aUSvtynPitqj1t4nz/94VMZaLLVp4sOXsFI19wpdxQkcvF1XtF5EbgO8A44A7VPVpEfkMsEZVVwEfFZGrgH5gB3CdRZmby2k5f+c2dMfl+YAdt8WCwcUMyZGr7G7sBI7xaHBthI4KHUBV7wfuH3XupobjG4EbzYqWDROB6tu5Epq+uTpFdrR1M6dvI03SFywvTbRFh6/+V0FJmp4ddTvtWjFPLx99WarmthhxiC8DBrcmBkfl+NK4HaiImJEGfHn4BqPQbfuKuze5+NFBgtuCzpN2jfiBidm3T2sewSh0sKd0y4gNXjbm3hRNUZajSisezY3b4Usn6BJMdAlfulUwCt32PeB6SuXJDM4t3VjnFnTl9a8oPj1/w1HoYM1vsYi7W/uixhamhhYjO5bdoROaj7bYZpPo5L/NOitaaPHK9btlUZ+bp6mbcIGF8vq96tNiezAKPRKxgS+LXZFIGoJR6GogUH0re7GNJ3DLTaItD1dTR1tUQ26LqcpK0lpWni6DrBXBZuTQbqRdU+bZunJ0ap+2vwxGoYO9mzVEF75ODMnhpJ+6CuZSDS8Xn7wmugEjesOTbhWUQreJa0VQBcVjmu6rcWtiW7jBxGAtLopawObbWk7d3eqmjpLv6CEziBO3xaQs22+KUp0NLqogZwiYMMP5tIgdjEKPRCKRbicYhW4iUH0tnybnLA3Q2+1xaN1tsYOddsh90sHQw8VLTKoFXdQcr6N0o8nNNs3v7fwLmkN9wqMZVTAK3SYhbvbQkUDejm280fIUU8Z96k0fiKTGlwdwMArdxCi63VPW+BO4Q3623Nayb4hbsLwM9XAxyvHlxutIRcSsAu2uee2FxIz5jY626JFXUlgK3d6qqDNFYMr/u7AcyX8X/tCu6mwjDLINbL2ZHGmCkR2LosklEolEIoZJpdBF5FIReU5ENojIJ5p8P0lE7km+Xy0ivcYl7YDNt7VcursNj4zdlNcKV66E4O4lJn8mxh3waMQXOjW3xWKN7dMbyB0VuoiMA74AXAacAbxPRM4YlezDwE5VPQX4HHCzaUEjkUgk0p40W9CdD2xQ1ZcARORu4GrgmYY0VwOfSo7vBW4VEVELga7/7fnt/Ol9z4w5v2nnAZYtmFE4//1H+nnnZ/9tTN7nLZ5ZOO/RHO4fHFPWzgNHAfs2+1u++wJ3/mhjy+8PHBlI5DDD/7x/Pbd+f0OHsuzV+YrP/5DNOw9ywcmzc/3+rv/YyH3rXjEsVXO27ztcncXbCvHxu9dy7MRxI85t3nmAM+dPz5Xfb/zDasYfI7y84wBv7Z1lQsTCpFHo84FNDZ83Axe0SpNsKr0bmA283phIRFYAKwAWLVqUS+Cpk8Zz6rypY86fOm8ql72lJ1eeda5c1sOrew6NCfV66rypXLnspEJ5j+aKM3vYvPNg07CyJ02fwvFTUm33mpk5Uydx/fJeXttzqGPa5afM5vSe4wuVt3DmFN5/4SJ27D/SNt3b3jSbpfOLldWMd54+j/Vb9zIwOMhpJ07jqrOyXcdjjhE+eskpbNi+z7hsrTh13lSWnpRPyUTGcuaC6Vxz3gIOHOkf892p86ZyzXkLMuW3/JQ5/OrZJ3FkYHAoj18xrB/yIp0G0SJyDXCpqv5W8vkDwAWqekNDmqeSNJuTzy8maV5vlidAX1+frlmzxkAVIpFIpHsQkcdUta/Zd2kWRbcACxs+L0jONU0jIuOB6cAb2UWNRCKRSF7SKPSfAKeKyBIRmQhcC6walWYV8KHk+Brg+zbs55FIJBJpTUdDbWITvwH4DjAOuENVnxaRzwBrVHUVcDvwjyKyAdhBTelHIpFIxCGpVt5U9X7g/lHnbmo4PgS8x6xokUgkEslCfFM0EolEAiEq9EgkEgmEqNAjkUgkEKJCj0QikUDo+GKRtYJFtgM/z/nzOYx6CzVAQq9j6PWD8OsYev3AzzouVtW5zb4oTaEXQUTWtHpTKhRCr2Po9YPw6xh6/aB6dYwml0gkEgmEqNAjkUgkEKqq0FeWLYADQq9j6PWD8OsYev2gYnWspA09EolEImOp6gg9EolEIqOICj0SiUQCoXIKvdOG1T4hIneIyLZkA5D6uVki8qCIvJD8n5mcFxH5fFKvdSJybsNvPpSkf0FEPtRw/jwR+Wnym89L0d1us9dvoYg8JCLPiMjTIvKxAOs4WUQeFZEnkzp+Ojm/JNkQfUOyQfrE5HzLDdNF5Mbk/HMi8q6G86X3aREZJyJPiMh9yefQ6rcx6UdrRWRNci6YfjqEqlbmj1r43heBk4GJwJPAGWXL1UbedwDnAk81nPtL4BPJ8SeAm5Pjy4EHqG3jeSGwOjk/C3gp+T8zOZ6ZfPdoklaS317muH49wLnJ8TTgeWobiYdURwGmJscTgNWJPF8Frk3O3wb8dnL8O8BtyfG1wD3J8RlJf50ELEn68Thf+jTwu8A/A/cln0Or30ZgzqhzwfTToTqVUWiBi3IR8J2GzzcCN5YtVweZexmp0J8DepLjHuC55PiLwPtGpwPeB3yx4fwXk3M9wLMN50ekK6mu3wLeGWodgWOBx6ntqfs6MH50v6S2b8BFyfH4JJ2M7qv1dD70aWq7kH0PuAS4L5E3mPol5W5krEIPrp9WzeTSbMPq+SXJkpd5qro1OX4VmJcct6pbu/Obm5wvhWTqfQ61EWxQdUzMEWuBbcCD1Eacu1S1vutwo1wjNkwH6humZ627S24B/hAYTD7PJqz6ASjwryLymNQ2q4fA+imk3OAiYgdVVRGpvN+oiEwFvgZ8XFX3NJoPQ6ijqg4AZ4vIDOAbwC+UK5E5RORKYJuqPiYiF5csjk3erqpbROQE4EERebbxyxD6KVRvUTTNhtW+85qI9AAk/7cl51vVrd35BU3OO0VEJlBT5l9W1a8np4OqYx1V3QU8RM2MMENqG6KPlqvVhulZ6+6K5cBVIrIRuJua2eVvCKd+AKjqluT/NmoP5fMJsZ+WYecpYAcbT20hYgnDCyxLy5arg8y9jLSh/xUjF2L+Mjm+gpELMY8m52cBP6O2CDMzOZ6VfDd6IeZyx3UT4EvALaPOh1THucCM5HgK8EPgSuBfGLlo+DvJ8UcYuWj41eR4KSMXDV+itmDoTZ8GLmZ4UTSY+gHHAdMajn8MXBpSPx2qaxmFFrw4l1PzpngR+OOy5ekg61eArcBRana1D1OzN34PeAH4bkOHEOALSb1+CvQ15PObwIbk7/qG833AU8lvbiV589dh/d5OzTa5Dlib/F0eWB2XAU8kdXwKuCk5f3JyE2+gpvwmJecnJ583JN+f3JDXHyf1eI4GLwhf+jQjFXow9Uvq8mTy93RdhpD6af0vvvofiUQigVA1G3okEolEWhAVeiQSiQRCVOiRSCQSCFGhRyKRSCBEhR6JRCKBEBV6JBKJBEJU6JFIJBII/x+mFMBt3QUtPQAAAABJRU5ErkJggg==",
+                                    "text/plain": [
+                                          "<Figure size 432x288 with 1 Axes>"
+                                    ]
+                              },
+                              "metadata": {
+                                    "needs_background": "light"
+                              },
+                              "output_type": "display_data"
+                        }
+                  ],
+                  "source": [
+                        "import matplotlib.pyplot as plt\n",
+                        "plt.plot(get_center_labels(train_ds))"
+                  ]
+            },
+            {
+                  "cell_type": "code",
+                  "execution_count": null,
+                  "metadata": {},
+                  "outputs": [
+                        {
+                              "data": {
+                                    "text/plain": [
+                                          "53900"
+                                    ]
+                              },
+                              "execution_count": 6,
+                              "metadata": {},
+                              "output_type": "execute_result"
+                        }
+                  ],
+                  "source": [
+                        "len(train_ds)"
+                  ]
+            },
+            {
+                  "cell_type": "code",
+                  "execution_count": null,
+                  "metadata": {},
+                  "outputs": [],
+                  "source": []
+            },
+            {
+                  "cell_type": "code",
+                  "execution_count": null,
+                  "metadata": {},
+                  "outputs": [
+                        {
+                              "data": {
+                                    "text/plain": [
+                                          "(18, 10)"
+                                    ]
+                              },
+                              "execution_count": 8,
+                              "metadata": {},
+                              "output_type": "execute_result"
+                        }
+                  ],
+                  "source": [
+                        "train_ds.get_item_and_subitem_idx(1000)"
+                  ]
+            },
+            {
+                  "cell_type": "code",
+                  "execution_count": null,
+                  "metadata": {},
+                  "outputs": [],
+                  "source": []
+            }
       ],
-      "text/plain": [
-       "<IPython.core.display.HTML object>"
-      ]
-     },
-     "metadata": {},
-     "output_type": "display_data"
-    },
-    {
-     "data": {
-      "text/html": [
-       "Tracking run with wandb version 0.12.20"
-      ],
-      "text/plain": [
-       "<IPython.core.display.HTML object>"
-      ]
-     },
-     "metadata": {},
-     "output_type": "display_data"
-    },
-    {
-     "data": {
-      "text/html": [
-       "Run data is saved locally in <code>/home/paulw/projects/SSLmicroUltrasound/notebooks/wandb/run-20220831_132121-1249ghw5</code>"
-      ],
-      "text/plain": [
-       "<IPython.core.display.HTML object>"
-      ]
-     },
-     "metadata": {},
-     "output_type": "display_data"
-    },
-    {
-     "data": {
-      "text/html": [
-       "Syncing run <strong><a href=\"https://wandb.ai/pfrwilson/SSLmicroUltrasound-notebooks/runs/1249ghw5\" target=\"_blank\">center guessing</a></strong> to <a href=\"https://wandb.ai/pfrwilson/SSLmicroUltrasound-notebooks\" target=\"_blank\">Weights & Biases</a> (<a href=\"https://wandb.me/run\" target=\"_blank\">docs</a>)<br/>"
-      ],
-      "text/plain": [
-       "<IPython.core.display.HTML object>"
-      ]
-     },
-     "metadata": {},
-     "output_type": "display_data"
-    }
-   ],
-   "source": [
-    "from pytorch_lightning.loggers import WandbLogger\n",
-    "\n",
-    "logger = WandbLogger(name='center guessing')"
-   ]
-  },
-  {
-   "cell_type": "code",
-   "execution_count": 7,
-   "metadata": {},
-   "outputs": [
-    {
-     "name": "stderr",
-     "output_type": "stream",
-     "text": [
-      "GPU available: True, used: True\n",
-      "TPU available: False, using: 0 TPU cores\n",
-      "IPU available: False, using: 0 IPUs\n",
-      "HPU available: False, using: 0 HPUs\n"
-     ]
-    }
-   ],
-   "source": [
-    "from pytorch_lightning.callbacks import EarlyStopping, ModelCheckpoint\n",
-    "\n",
-    "trainer = pl.Trainer(\n",
-    "    logger=logger,\n",
-    "    accelerator=\"gpu\",\n",
-    "    devices=[0],\n",
-    "    max_epochs=20,\n",
-    "    callbacks=[EarlyStopping(monitor=\"val/macro_acc\", mode=\"max\"), ModelCheckpoint(monitor='val/macro_acc', mode='max')],\n",
-    ")\n"
-   ]
-  },
-  {
-   "cell_type": "code",
-   "execution_count": 8,
-   "metadata": {},
-   "outputs": [
-    {
-     "name": "stderr",
-     "output_type": "stream",
-     "text": [
-      "LOCAL_RANK: 0 - CUDA_VISIBLE_DEVICES: [0,1]\n",
-      "\n",
-      "  | Name      | Type     | Params\n",
-      "---------------------------------------\n",
-      "0 | backbone  | ResNet   | 4.9 M \n",
-      "1 | clf       | Linear   | 2.6 K \n",
-      "2 | train_acc | Accuracy | 0     \n",
-      "3 | val_acc   | Accuracy | 0     \n",
-      "4 | test_acc  | Accuracy | 0     \n",
-      "---------------------------------------\n",
-      "4.9 M     Trainable params\n",
-      "0         Non-trainable params\n",
-      "4.9 M     Total params\n",
-      "19.608    Total estimated model params size (MB)\n"
-     ]
-    },
-    {
-     "data": {
-      "application/vnd.jupyter.widget-view+json": {
-       "model_id": "33fd553fb410442fa31d0fe1d4c4d021",
-       "version_major": 2,
-       "version_minor": 0
+      "metadata": {
+            "kernelspec": {
+                  "display_name": "Python 3.9.7 ('exact')",
+                  "language": "python",
+                  "name": "python3"
+            },
+            "language_info": {
+                  "codemirror_mode": {
+                        "name": "ipython",
+                        "version": 3
+                  },
+                  "file_extension": ".py",
+                  "mimetype": "text/x-python",
+                  "name": "python",
+                  "nbconvert_exporter": "python",
+                  "pygments_lexer": "ipython3",
+                  "version": "3.9.7"
+            },
+            "orig_nbformat": 4,
+            "vscode": {
+                  "interpreter": {
+                        "hash": "7a5cbe58c68b89c0961f395f53ada90e2e240c2940fb46fd24937fe03ca7f49a"
+                  }
+            }
       },
-      "text/plain": [
-       "Sanity Checking: 0it [00:00, ?it/s]"
-      ]
-     },
-     "metadata": {},
-     "output_type": "display_data"
-    },
-    {
-     "name": "stderr",
-     "output_type": "stream",
-     "text": [
-      "/home/paulw/anaconda3/envs/exact/lib/python3.9/site-packages/pytorch_lightning/trainer/connectors/data_connector.py:240: PossibleUserWarning: The dataloader, val_dataloader 0, does not have many workers which may be a bottleneck. Consider increasing the value of the `num_workers` argument` (try 20 which is the number of cpus on this machine) in the `DataLoader` init to improve performance.\n",
-      "  rank_zero_warn(\n",
-      "/home/paulw/anaconda3/envs/exact/lib/python3.9/site-packages/pytorch_lightning/trainer/connectors/data_connector.py:240: PossibleUserWarning: The dataloader, train_dataloader, does not have many workers which may be a bottleneck. Consider increasing the value of the `num_workers` argument` (try 20 which is the number of cpus on this machine) in the `DataLoader` init to improve performance.\n",
-      "  rank_zero_warn(\n"
-     ]
-    },
-    {
-     "data": {
-      "application/vnd.jupyter.widget-view+json": {
-       "model_id": "146f8fc0b44149939b40c9982731baf7",
-       "version_major": 2,
-       "version_minor": 0
-      },
-      "text/plain": [
-       "Training: 0it [00:00, ?it/s]"
-      ]
-     },
-     "metadata": {},
-     "output_type": "display_data"
-    },
-    {
-     "data": {
-      "application/vnd.jupyter.widget-view+json": {
-       "model_id": "f7b03426cd4b483f985afbcb083e35c1",
-       "version_major": 2,
-       "version_minor": 0
-      },
-      "text/plain": [
-       "Validation: 0it [00:00, ?it/s]"
-      ]
-     },
-     "metadata": {},
-     "output_type": "display_data"
-    },
-    {
-     "data": {
-      "application/vnd.jupyter.widget-view+json": {
-       "model_id": "c6f12787c07f4a31bd466a0f206a8e43",
-       "version_major": 2,
-       "version_minor": 0
-      },
-      "text/plain": [
-       "Validation: 0it [00:00, ?it/s]"
-      ]
-     },
-     "metadata": {},
-     "output_type": "display_data"
-    },
-    {
-     "data": {
-      "application/vnd.jupyter.widget-view+json": {
-       "model_id": "997c8bec26a14a9aa2c2df8b05820977",
-       "version_major": 2,
-       "version_minor": 0
-      },
-      "text/plain": [
-       "Validation: 0it [00:00, ?it/s]"
-      ]
-     },
-     "metadata": {},
-     "output_type": "display_data"
-    },
-    {
-     "data": {
-      "application/vnd.jupyter.widget-view+json": {
-       "model_id": "297f1328411e456192f87e7cb42e9e7f",
-       "version_major": 2,
-       "version_minor": 0
-      },
-      "text/plain": [
-       "Validation: 0it [00:00, ?it/s]"
-      ]
-     },
-     "metadata": {},
-     "output_type": "display_data"
-    },
-    {
-     "data": {
-      "application/vnd.jupyter.widget-view+json": {
-       "model_id": "8234630312fe4818abe34d83cf79eb53",
-       "version_major": 2,
-       "version_minor": 0
-      },
-      "text/plain": [
-       "Validation: 0it [00:00, ?it/s]"
-      ]
-     },
-     "metadata": {},
-     "output_type": "display_data"
-    },
-    {
-     "data": {
-      "application/vnd.jupyter.widget-view+json": {
-       "model_id": "5d5886eacb0d4bafac6d7f3a9d720988",
-       "version_major": 2,
-       "version_minor": 0
-      },
-      "text/plain": [
-       "Validation: 0it [00:00, ?it/s]"
-      ]
-     },
-     "metadata": {},
-     "output_type": "display_data"
-    },
-    {
-     "data": {
-      "application/vnd.jupyter.widget-view+json": {
-       "model_id": "225202caecf64d059fc8f6747e3d2617",
-       "version_major": 2,
-       "version_minor": 0
-      },
-      "text/plain": [
-       "Validation: 0it [00:00, ?it/s]"
-      ]
-     },
-     "metadata": {},
-     "output_type": "display_data"
-    },
-    {
-     "name": "stderr",
-     "output_type": "stream",
-     "text": [
-      "/home/paulw/anaconda3/envs/exact/lib/python3.9/site-packages/pytorch_lightning/trainer/trainer.py:726: UserWarning: Detected KeyboardInterrupt, attempting graceful shutdown...\n",
-      "  rank_zero_warn(\"Detected KeyboardInterrupt, attempting graceful shutdown...\")\n"
-     ]
-    }
-   ],
-   "source": [
-    "trainer.fit(model, train_dl, val_dataloaders=val_dl)"
-   ]
-  },
-  {
-   "cell_type": "code",
-   "execution_count": 10,
-   "metadata": {},
-   "outputs": [
-    {
-     "data": {
-      "text/plain": [
-       "''"
-      ]
-     },
-     "execution_count": 10,
-     "metadata": {},
-     "output_type": "execute_result"
-    }
-   ],
-   "source": [
-    "trainer.checkpoint_callback.last_model_path"
-   ]
-  },
-  {
-   "cell_type": "code",
-   "execution_count": null,
-   "metadata": {},
-   "outputs": [],
-   "source": [
-    "trainer.checkpoint_callback.on_load_checkpoint"
-   ]
-  },
-  {
-   "cell_type": "code",
-   "execution_count": 11,
-   "metadata": {},
-   "outputs": [
-    {
-     "name": "stderr",
-     "output_type": "stream",
-     "text": [
-      "Restoring states from the checkpoint path at /home/paulw/projects/SSLmicroUltrasound/notebooks/SSLmicroUltrasound-notebooks/1249ghw5/checkpoints/epoch=5-step=20970.ckpt\n",
-      "LOCAL_RANK: 0 - CUDA_VISIBLE_DEVICES: [0,1]\n",
-      "Loaded model weights from checkpoint at /home/paulw/projects/SSLmicroUltrasound/notebooks/SSLmicroUltrasound-notebooks/1249ghw5/checkpoints/epoch=5-step=20970.ckpt\n",
-      "/home/paulw/anaconda3/envs/exact/lib/python3.9/site-packages/pytorch_lightning/trainer/connectors/data_connector.py:240: PossibleUserWarning: The dataloader, test_dataloader 0, does not have many workers which may be a bottleneck. Consider increasing the value of the `num_workers` argument` (try 20 which is the number of cpus on this machine) in the `DataLoader` init to improve performance.\n",
-      "  rank_zero_warn(\n"
-     ]
-    },
-    {
-     "data": {
-      "application/vnd.jupyter.widget-view+json": {
-       "model_id": "ccefb8c15304456ba1e181ed1ef9b57f",
-       "version_major": 2,
-       "version_minor": 0
-      },
-      "text/plain": [
-       "Testing: 0it [00:00, ?it/s]"
-      ]
-     },
-     "metadata": {},
-     "output_type": "display_data"
-    },
-    {
-     "data": {
-      "text/html": [
-       "<pre style=\"white-space:pre;overflow-x:auto;line-height:normal;font-family:Menlo,'DejaVu Sans Mono',consolas,'Courier New',monospace\">┏━━━━━━━━━━━━━━━━━━━━━━━━━━━┳━━━━━━━━━━━━━━━━━━━━━━━━━━━┓\n",
-       "┃<span style=\"font-weight: bold\">        Test metric        </span>┃<span style=\"font-weight: bold\">       DataLoader 0        </span>┃\n",
-       "┡━━━━━━━━━━━━━━━━━━━━━━━━━━━╇━━━━━━━━━━━━━━━━━━━━━━━━━━━┩\n",
-       "│<span style=\"color: #008080; text-decoration-color: #008080\">      test/macro_acc       </span>│<span style=\"color: #800080; text-decoration-color: #800080\">    0.31266552209854126    </span>│\n",
-       "└───────────────────────────┴───────────────────────────┘\n",
-       "</pre>\n"
-      ],
-      "text/plain": [
-       "┏━━━━━━━━━━━━━━━━━━━━━━━━━━━┳━━━━━━━━━━━━━━━━━━━━━━━━━━━┓\n",
-       "┃\u001b[1m \u001b[0m\u001b[1m       Test metric       \u001b[0m\u001b[1m \u001b[0m┃\u001b[1m \u001b[0m\u001b[1m      DataLoader 0       \u001b[0m\u001b[1m \u001b[0m┃\n",
-       "┡━━━━━━━━━━━━━━━━━━━━━━━━━━━╇━━━━━━━━━━━━━━━━━━━━━━━━━━━┩\n",
-       "│\u001b[36m \u001b[0m\u001b[36m     test/macro_acc      \u001b[0m\u001b[36m \u001b[0m│\u001b[35m \u001b[0m\u001b[35m   0.31266552209854126   \u001b[0m\u001b[35m \u001b[0m│\n",
-       "└───────────────────────────┴───────────────────────────┘\n"
-      ]
-     },
-     "metadata": {},
-     "output_type": "display_data"
-    },
-    {
-     "data": {
-      "text/plain": [
-       "[{'test/macro_acc': 0.31266552209854126}]"
-      ]
-     },
-     "execution_count": 11,
-     "metadata": {},
-     "output_type": "execute_result"
-    }
-   ],
-   "source": [
-    "trainer.test(model, test_dl, ckpt_path='best')"
-   ]
-  },
-  {
-   "cell_type": "code",
-   "execution_count": null,
-   "metadata": {},
-   "outputs": [],
-   "source": [
-    "labels = np.array([1, 1, 1, 1, 1, 0, 0,])"
-   ]
-  },
-  {
-   "cell_type": "code",
-   "execution_count": null,
-   "metadata": {},
-   "outputs": [],
-   "source": [
-    "x = labels == 0"
-   ]
-  },
-  {
-   "cell_type": "code",
-   "execution_count": null,
-   "metadata": {},
-   "outputs": [],
-   "source": []
-  },
-  {
-   "cell_type": "code",
-   "execution_count": null,
-   "metadata": {},
-   "outputs": [
-    {
-     "data": {
-      "text/plain": [
-       "array([1. , 1. , 1. , 1. , 1. , 0.5, 0.5])"
-      ]
-     },
-     "execution_count": 49,
-     "metadata": {},
-     "output_type": "execute_result"
-    }
-   ],
-   "source": [
-    "np.where(x, 0.5, labels)"
-   ]
-  },
-  {
-   "cell_type": "code",
-   "execution_count": null,
-   "metadata": {},
-   "outputs": [
-    {
-     "data": {
-      "text/plain": [
-       "array([0.2, 0.2, 0.2, 0.2, 0.2, 0.5, 0.5])"
-      ]
-     },
-     "execution_count": 51,
-     "metadata": {},
-     "output_type": "execute_result"
-    }
-   ],
-   "source": [
-    "get_weights(np.array([1, 1, 1, 1, 1, 0, 0,]))"
-   ]
-  },
-  {
-   "cell_type": "code",
-   "execution_count": null,
-   "metadata": {},
-   "outputs": [
-    {
-     "data": {
-      "text/plain": [
-       "0       CRCEO\n",
-       "1       CRCEO\n",
-       "2       CRCEO\n",
-       "3       CRCEO\n",
-       "4       CRCEO\n",
-       "        ...  \n",
-       "6602      UVA\n",
-       "6603      UVA\n",
-       "6604      UVA\n",
-       "6605      UVA\n",
-       "6606      UVA\n",
-       "Name: center, Length: 6607, dtype: object"
-      ]
-     },
-     "execution_count": 36,
-     "metadata": {},
-     "output_type": "execute_result"
-    }
-   ],
-   "source": [
-    "from exactvu.resources import metadata\n",
-    "metadata()"
-   ]
-  },
-  {
-   "cell_type": "code",
-   "execution_count": null,
-   "metadata": {},
-   "outputs": [
-    {
-     "data": {
-      "text/plain": [
-       "0      CRCEO\n",
-       "1      CRCEO\n",
-       "2      CRCEO\n",
-       "3      CRCEO\n",
-       "4      CRCEO\n",
-       "       ...  \n",
-       "975      UVA\n",
-       "976      UVA\n",
-       "977      UVA\n",
-       "978      UVA\n",
-       "979      UVA\n",
-       "Name: center, Length: 980, dtype: object"
-      ]
-     },
-     "execution_count": 33,
-     "metadata": {},
-     "output_type": "execute_result"
-    }
-   ],
-   "source": [
-    "train_ds.metadata['center']"
-   ]
-  },
-  {
-   "cell_type": "code",
-   "execution_count": null,
-   "metadata": {},
-   "outputs": [
-    {
-     "data": {
-      "text/plain": [
-       "[<matplotlib.lines.Line2D at 0x7f67fa6b2400>]"
-      ]
-     },
-     "execution_count": 34,
-     "metadata": {},
-     "output_type": "execute_result"
-    },
-    {
-     "data": {
-      "image/png": "iVBORw0KGgoAAAANSUhEUgAAAXQAAAD4CAYAAAD8Zh1EAAAAOXRFWHRTb2Z0d2FyZQBNYXRwbG90bGliIHZlcnNpb24zLjUuMiwgaHR0cHM6Ly9tYXRwbG90bGliLm9yZy8qNh9FAAAACXBIWXMAAAsTAAALEwEAmpwYAAAvWUlEQVR4nO2deZRdxXngfx/aQUI7otHWwmACMmJrs1geDyHjmC2QE+MYT7xAnKMziTm2J9sxSQ5eJpmEZGITB0+wEhhw4hgcvMkMjINtnBg7CAsQMiAWgWUkIZBA+67u/uaPd1/36+633KWqbt169TunT993X72qr+rW/W7VV9/9SlSVSCQSiVSfY8oWIBKJRCJmiAo9EolEAiEq9EgkEgmEqNAjkUgkEKJCj0QikUAYX1bBc+bM0d7e3rKKj0QikUry2GOPva6qc5t9V5pC7+3tZc2aNWUVH4lEIpVERH7e6rtocolEIpFAiAo9EolEAiEq9EgkEgmEqNAjkUgkEKJCj0QikUBIrdBFZJyIPCEi9zX5bpKI3CMiG0RktYj0GpUyEolEIh3JMkL/GLC+xXcfBnaq6inA54CbiwoWiUQikWyk8kMXkQXAFcCfAb/bJMnVwKeS43uBW0VE1KPYvN9/9jXWvryrY7q3LpnFfzq1qc9+W9Zv3cMDP92a6TfnLp7JxaedkLmsOqrKXT/eyI79RzL9bsrE8Vz3tl6mTByXu+xG/vXpV3lqy+6W3x83aTzXLe9l0ngz5QHs2H+ELz/yc44ODHZMe8ZJ07n0LSe2TXN0YJA7f7SRvYeOjvlu4vhjeP+Fi5lx7MTc8nYTB48McOePN3LwSH/ZogwxZ9okPnDhYkSkY9p/Xv0yr+4+2DbNyXOn8qvnzG+b5u5HX+aVXc3z6eudxTvenF3PdCLti0W3AH8ITGvx/XxgE4Cq9ovIbmA28HpjIhFZAawAWLRoUQ5x8/OpVc/w8o4DtLueqnDavGl8579nb+iV//4S33hiS9v8R5d18tzjCin0TTsO8qlvPwOQqVyA03umFSq7kT/55lNs23u4qQz18s5dPJO39s4yUh7Ad55+lb9+8Hmgfd1VYfZxEzsq9Gde2cOf3b9+TH51+U+cPoVrzltQSOZuYfXP3uDm//cskL5f2qR+Df/L6fM4acaUtml37j/CH33jp0Br2VVr31199kktHxB7Dh3lE19vnc9/+89vKkehi8iVwDZVfUxELi5SmKquBFYC9PX1OR29Dwwq7z53AX/962e1TPORLz/Oc6/tzZV//6CyZM5xPPT7F6dK/7G7n+DJTbtylTVcZm10est7z+44Wqjz5KZdXP2FHzFocPI0MKi8/8JF/Omvnjnmux+/+Dr/9e9XMzBo9nL3J/k9+se/xAnTJrdM98lvPcW3nnwldX53Xv/WEQ+6V3Yd5G1/8X0GDcsfMvVr/a2PLOeshTPKFQb4lzWb+IN716Xqg/V+8D+uXsoHLuptmuaW7z7PLd99oW0+9f7yyV85g+uXL8kmcAHS2NCXA1eJyEbgbuASEfmnUWm2AAsBRGQ8MB14w6CckUgkEulAR4Wuqjeq6gJV7QWuBb6vqu8flWwV8KHk+JokjVdDGlW1Ov1TVVzPLusNXPa0VgFxXfuke5krN8mv7MYMgPqdX8WmVMwIX5b2yx2cS0Q+A6xR1VXA7cA/isgGYAc1xR+JRCIRh2RS6Kr6A+AHyfFNDecPAe8xKZhpaqNIu/mXNEgtHduzn6ZlJv9NlTs0qjSTXVczdG2q2JqG+4HrFohvikYK48lzJRLperpGodddjTqny6meNPvTuLgizG/3NT267ySB6fKyjKjTlN1pxK/xsZWa+j1UTRt6jXS6onM+rukehY52ngIW6ICKZlKsJvp6HjOBjZus9rBsnrGtafew0jCT/3BbVlALeYZvj74sfSRNP8jSR1wvsneNQo90J0VvqCqOMiPdS9co9LQml0L528u+eZnJ/7KVThkeqsMLb4byq7CZwDdCcFssKntZXttdo9Aj9vBtih2JdCtdo9AVByP0ktwWfbD7llZ3U26Lyf/yWzIETL/05Q7T7quu74uuUeg1OrdukdFm1g5salaWp9MYnRGWOEQ3rjTaBGSKZMM3k4sJb6dmabN+Z5OuUei2b8gy3Np8cqXrpFhNy5oltzT2zKiwzRHbsjy6RqFD57cZiwwosppcTLgz5XJbtDANbmfOsjVKU8NzY62wmcA3fFmsr5NFjKHF8XZui1nu8wxlm6CLFHokkp2o4CNVomsUum23wjJmmb64h5URabKOsbp70pYh4NNifVbU0Op4WWanrlHoYP9mLS/0ark3TpkmU9M1r54K8pcqPxyNiR7fFLWDbaVTxhPZq0XRikea9Kclq49P/bLb6BqFDimngAX6YvbgXGY6fi63RSMlJ3mV6bZo+EnSKr+oorLj2wA9zf02bMZM4eLcpuOX9VDrGoVu/1XcEtwWPdIyHW8A4yPq9BmmSelTW1ad2Jbl0VGhi8hkEXlURJ4UkadF5NNN0lwnIttFZG3y91t2xM1PmjdFi4z2Mrst5i6pWF5Woi3SelHU1ijN9Bt9pmJ4RDx0W8wgx7D7apv8spSdIa0J0uxYdBi4RFX3icgE4GEReUBVHxmV7h5VvcG8iOaw3bhldeCy98Es1+RS7Psx6Qv+PtJIdRuv8HX3dU/RZLPnfcnHCclf5SZV9t8UdY9XU9uStqAzlp9PbVlxPNsfPhMVFh1IaUMXkXEishbYBjyoqqubJHu3iKwTkXtFZGGLfFaIyBoRWbN9+/b8UufE9ki2LL/bssdB5botml4UNZpdV1PFtjRtLvIyOJeqDqjq2cAC4HwRecuoJN8GelV1GfAgcFeLfFaqap+q9s2dO7eA2NmxPWooJya4P8MJ1w+z6LYYiYwlk5eLqu4CHgIuHXX+DVU9nHz8B+A8I9KVQKFoixl1WrnRFg2qMI9t6DlybHq26lPxMvBtgJ4q2mKKWC5DaXN+Z5M0Xi5zRWRGcjwFeCfw7Kg0PQ0frwLWG5TRCNbjoVPCjkWevK6uKQKfGbd5Z8kxy43smxaqIFl8uX2lqqKn8XLpAe4SkXHUHgBfVdX7ROQzwBpVXQV8VESuAvqBHcB1tgTOTYqbumi0xUwY6DA+DRpbui1aujOiycVffDIFQla3RbP5uTZFpvFyWQec0+T8TQ3HNwI3mhXNPNYbt6THetlBkLx2W8zYNmPcFrOJE2mgim1nqi/H4FyWCe89Ub/cw6o6RR3Cn6asPB51y66jaxQ6OIi2aDd7DwuuEZbbYtWfTP5Qzaasr6WYEd5Lt8UQsB2zW7XzwqDxMpP/Zd83tbZ17bZodhEzzSvfkXRUOR56napK3jUKPS0uzRhlTk3jrDgbvi30RbJjOkhbu7Qx2qJl0gXnKlaG670987iH2QnO1XlPUeNeKRmCc2W5katpJvAL74Jz5bjX2sme6X7LXHIxukeh247lUsoD2Z9Ro3MffNP5+dOUlcenxfqsVFfyGl2j0MFBLJfS3BbLxecNLrJHW5TRJyJdhCn7f3RbtEy7mN1VyL9pmT6ZCRwLYT4eepKfD21ZcUJoy6rK3jUKPRKJRDphejEzui1aQlMGW8l7ObPuWGSCYbfF7AWbeyOuHHc/0zsMdbL7Vtgs7B5PY7lkse2nW2xvt6doOXSPQredfwlX0Ccl4/xhFmO5eEuVXTx9uqfy0DUKHTqPZIvqpCwjZZMKsMxgQZ1ugHpptm7yoruzj82viDSRRnxpykzBuQyvS7l+uap7FLplk4ii7rdhK8ncMUKG5L/zN0VN5xfA242+4NVifW6qKXz3KPRIV+Jy1hWpPqZmkmX54neNQrfutuh+gD7c9UrUOaVtDGE8dk7c4MIUZc3aTGKsH0Qvl0gkEimH4BdFRWSyiDwqIk+KyNMi8ukmaSaJyD0iskFEVotIrxVpC5DWrTDvBc2zxV3RaVkxu6+hqSV1Gdxiesu/Tnbfit/nTvHVhp7lGqZyW2wXnKukDpNmC7rDwCWquk9EJgAPi8gDqvpIQ5oPAztV9RQRuRa4GXivBXkzc/DIAPsO9ycKwHwP23+4nwNHBjg6MMjk8eOM59+Mw/0D7DnYz+6DR4DybpxdB45w8OiAdRkOHR1g76H+Eef2Hx4w6ue8/0hSjwqbCUyyc/8R+gfzaaV9h48C1VxWHBwyIVZR+nRb0CmwL/k4IfkbfaWvBj6VHN8L3CoioiVH6Tk6MMjb/uJ77DxQ62ATxrWfkGS9iLsPHOWCP/8uh44OAvCON89N/dsi3eVX/vZhnn9t39DnTvUaUa6hfvrQs9u4/s6fdJTBRLTFX/xfP2Dr7kNjzk+ekK7enYr+1tot/P6/PAnAhHHVvJFNct+6V7jhn58onM/4DP3SFz734PNA+36QzU3YLWlG6CQbRD8GnAJ8QVVXj0oyH9gEoKr9IrIbmA28PiqfFcAKgEWLFhWTPAVH+gfZeeAo71o6j3e8eS7vWnqi0fx3HzzKoaOD/Nq58zln0UwuXDLLaP6t2Lr7EBedPJvLl/UwddI4zlow3Um5jby6p6Zg/+BdpzHz2Ilc9hazbdvI1t2HuPi0ufzS6fNGnF8y+zhj+QN89tfPYskcM3lWmVeT9viTK05n0oR8s84Tpk1i1nETTYrllIveNLtsEXKRSqGr6gBwtojMAL4hIm9R1aeyFqaqK4GVAH19fdZH7/UC+hbP4jcuWGwh/1oJy980h3eft8B4/m0K5vSe4/nAhebrlFqEpHGvOW8B846fbL28ZQtm5KpvlnWTy97SM2aWVtGZtxHe+9aFTJs8oWwxnKLAsgXTmeTIfGqaTHMiVd0FPARcOuqrLcBCABEZD0wH3jAgXyQSiTjF5DPctS0+jZfL3GRkjohMAd4JPDsq2SrgQ8nxNcD3y7afg30f6bJW8/N41JiXwc1bqi7ehjUd6Kvq5NkJKxTK11rFSGNy6QHuSuzoxwBfVdX7ROQzwBpVXQXcDvyjiGwAdgDXWpM4A3muTZY3xYrGfc4f2bH4S1JFO+7Q7y3f8y4emqnaoup3egZC3TA7zSVUMNLZvHVbVNV1wDlNzt/UcHwIeI9Z0SKRSMQ9VX6QVc+vKANZp45ZL+SwOcDsJrQdyy3we2Pxw+v5day7jEhvr5w2eaQsvAstDE3x9cWgvGQxHaWxFGeKqpo6pRmCVuiRSCSSFRMPsrJiwoet0A3vO9ki+1I2dyh9wcpRUK6iC9tZ4qU3G3kFMkjNRAjBtbqVoBV6lXdOaYcP9XItgQvVUvYz0he6aP23KWbdFg1mloKgFXod226LZeCL7rHutmg5f4gKrBXd+IDzYvZbgKAVuuYwuWS7uYsF8skd2dFAqMGiOsyVr7ITt8Xkf7siuknn+zADtEPnemVyW/Yw2mLQCj0SiUSyEk0unjK8aJmyVTPHM8/1s+Q3BdzwCvze1EJX2jc4h6Mt5huyaMFZUGMeLb/v4jcjmxGc22KGtGm6qc/tErZCdzTvcb/9muPy/BTBOB7fpxGHmHFbLIegFXoda4uidrJNhS+jBPtui8V+n2rnmTZXsptH7d3otlj1BfKgFbqra+O64/uwaOW647vQq12su0fgQVy9UjF5P7vWDUEr9DrWXiyKbotBjOK6XH+1pBsfcIoaubnKeigGrdCHIwJmieWQIf+CYVfzjrTTbnjdKY9Cv68fuIq2aLGgNIvn3aT0iyz2+0yqaIs57n+fCFuhZ2zw/J4jOX5TMDhXXowF50rZ800phW4cLZaFf2qqGFn7Trpwc3bKLkrQCr1OmCYXPzRc2g6bP9pi8UbueJ26afidgW5cEK56T0izY9FCEXlIRJ4RkadF5GNN0lwsIrtFZG3yd1OzvJzj6Oq4D85V9W6XHdtN3IW6qyVd2L1GUGW3xTQ7FvUDv6eqj4vINOAxEXlQVZ8Zle6HqnqleRGLE2QsF08UkP0t6ApmkGaT6GI/D5aurHvosVxUdauqPp4c7wXWA/NtC2YC2/p22Bzg2m2xfFw9zFyEKFYzjg3B4ONinyuqXvdMNnQR6aW2Hd3qJl9fJCJPisgDIrK0xe9XiMgaEVmzffv27NJmxIWHBBTwcikQnKvwnqIFO66JV/KzYP8ats+/m8xcob36XyftFUy9LlTl4FwiMhX4GvBxVd0z6uvHgcWqehbwt8A3m+WhqitVtU9V++bOnZtT5OyEaHLx5W6zb3Kx38hVH5XZosqmh7xU/bmdSqGLyARqyvzLqvr10d+r6h5V3Zcc3w9MEJE5RiXNQWa3xby74uT5TUn3iqli0+/TaaZE2+3VfaqrNRXXaWPIOrvr1Ney9EXXD8U0Xi4C3A6sV9XPtkhzYpIOETk/yfcNk4IWIcSb1Zc6pe6vec1L+X6WKY+qj8oi5igSydQH0ni5LAc+APxURNYm5/4IWASgqrcB1wC/LSL9wEHgWvXA6OhKApdPYQ+aFQhwFFfde9g8nvSxalNOG3ZU6Kr6MB0GhKp6K3CrKaFMYdtDooxXpH1ZsHK14Fw0Vnka+dqNyspu5zJQurPeUBswmay762bskjdF7TRrmYtpvkwLrd/4Dpo4DkjH4kfvck/Vu0LQCj2PeSLPb/IH53Lzm6b5FA7O5bbrW1cwHQqo+o2ehVAfcKbr1S47790WK02AbovdMiV28eCIbotj6UaXRaj+wyxohZ714uTtwvn6fr7Sii6Kmou2mLI8M8VFt0WHhPaAyxxtscMPspg7Y7RFC1iLtjiUv0Mvl6Ey/SB9tMX8sd+hYH07+i12z4wnDd0cCqG2QG4mnzLoCoUeiUQi3UDQCr2oy1vn/N37LfrjtpjEcrHttpj8z+22mDLaYku3xS4cq3az2yLG3RY9e1M0BGybXMrAl0Ur22I4ieVS9ZUwC3Tjgwyq780UtELPY7fNc0Hzdv08esTUglXRXFzrQOuLop3cFqt+p2cg1LqmvXdSR7No01DRbdECts0TZVw0X242V4uzLqrrS5v6gtK9q6JqeIOL6OVSIrmjLeb4YXkWE7cFm6qn9S3oLOcfKQ/T19YTa2dTglbo9ne7qS8MuqfsTpV1wbnIZh5JQfkyoPNUu7YI6PFd6pruHaCjqCG3xXKmfUEr9EgkEukmglbotl3rynAhdBXlsKMcjmYnRctJ87u2L9J04VC1m90W1fBLZjHaokGsh8+1k22HMut7eZZQeKMcrh5mLqItVt5ZzSyqWvqAoSxq/bp43aOXiyfkuRD5O395iqRqvtfWHxwx2mLwuIy2WBZptqBbKCIPicgzIvK0iHysSRoRkc+LyAYRWSci59oRNxu2dVa5JpdyKfoGZ+ZyLNa4m2OXNMO02aFKmDY3uW7HNFvQ9QO/p6qPi8g04DEReVBVn2lIcxlwavJ3AfB3yf9K4XKaWdb94rqDdevUPeIP3fRwSrMF3VZga3K8V0TWA/OBRoV+NfClZB/RR0Rkhoj0JL91xl9951le2r5/6PO+w/2AuVHk1x7bzHfXvzb0+Y39R2r5G8l9JC+8tpe/+d4LDAyOnGb0D7qzof/TIz/nRxteb/rd86/tzZRXmtnS7Q//jDUbd4w4d+joAFCsvvWyt+4+yM0PPMvh/sER3z+zdY/Xbov/+vSrfOOJLc7KW791T9c8hgcGlU9/+2m27z0MwOYdB1g4c0quvO59bDPfS/TDnkNHjcmYhTQj9CFEpBc4B1g96qv5wKaGz5uTcyMUuoisAFYALFq0KKOo7ekfGOQLD73I7OMmMnvqxKHzZ86fzhk9xxsp467/2MiGbftY0HDBz144gzedMNVI/o1879lt3LduK6ecMJVjRt1dp/ccz7mLZhovczR3PPwztu89TM+MyWO+G3eMcMWyHqPlffHfXuTQ0QFOnD6yvKUnHc+Z86cXzv+Rl97gm2tfoXf2sUwcP2xtnDT+GC5demLh/G3xlUdf5scvvsHi2cc6KW/i+GO47Eyz19ZXtu4+yJf+4+fMO34S06dMoGfGZN7x5rm58rrrxxt5afs+5if6YdmC6fzCiWZ0T1pSK3QRmQp8Dfi4qu7JU5iqrgRWAvT19Rm1cNczu355LzdccqrJrIfLULhgySz+z/XnW8l/dFkA377h7UyZOM56eU1lAH7xF07g8+87x1l5Vyzr4c9/bZmxPBsH3vU2ves3z2fx7OMy/74sFDjtxGmsuuHtZYsSHPU+8fu/fBrv6VtYLC+UC0+eze3XvdWAZPlI5eUiIhOoKfMvq+rXmyTZAjS2xoLkXCQSiUQckcbLRYDbgfWq+tkWyVYBH0y8XS4Edru2n5uKfd7OJ1lRo7bWdnZlH/zN1XBs6M7lgc3l4iIvZZXp5hm9cMzQ7hLmua9H5+eDd1Aak8ty4APAT0VkbXLuj4BFAKp6G3A/cDmwATgAXG9cUge4vBhlXXjXxZbdwSMR073e5wX0NF4uD9OhRRLvlo+YEioPTnaHdzhS8uG9H1P7K2Yp0ea9Yj9Ymx1qE5eKCV0RTL7XYXuGmYZg3hR1pQCd+3GXanIxmFfKdDaqWy+7am/HNhLVuR1MDgR96F3BKPQ6Vkd4Plwxx7icXnZj+6ahyg+iqmAsbn/JT97wFLrNRbWkBBe42oS5rQyGYkOnL8/8DdHYfnlMLr6MjMtWFKFiMnxHLahZuQSn0IvicjBU5rgrDvoi3YbxdTYP76FgFLqLQFku3fjKCPzVVAanbouWw7Yacm11TXRbtIfp4G9ld61gFLoJ0lwMU9crbQcyvx+i36rBc/FKw/fr5jPmzXjN8WHWG4xCd7WDjis86BvJyNDhoqj1/KvZR+IGHPYYWqsytpl5dFs0ghuTi7sRpKk3X4tiqvg0nhq2TAv1sn0wY+UhmlzsYfJRqZbfo0hDMAo9EolEup1gFLqTnW1wt9eiD+YB125YtUVn069pN+RfP5ehVmXPkMCPGCGhYnIm7MN1Ckahm6LTFMzkBUtjhrC3wXW0y2ah7AWvsm2zIWB+T1Ed9bl8glHophc3mpdhL+8yy2opA473S7Wdf1Vt6F6oilAxOxMu+8EbjkI3kkvni+H6FWHjJogMaU08VLKKbzc4V4UVY8UeQj7Rruny9PFWfdSHEA3BKHQXuLxc5XeNGk5HHK4CrLkpxhge6IngMTaQiDZ0M7hw87P+JuPIwtyU004Eg25YaWpTezHVfPsOR1tMDiqm0d2HMe4eTDpT+HCdglHozuiCTTDKpBvrnIbYLhWg/DFYqi3o7hCRbSLyVIvvLxaR3SKyNvm7ybyYKTAYqL5DEU7woG84d8OyYYNsFD+X26JRaXLiQ2cIFNML5WW7uabZgu5O4FbgS23S/FBVrzQiUU5MLXh10ikmL1dHF0mDZY0pO0VzlaFHrN4OBR4YZS+olu09ESpFruuYPUULymKCjiN0Vf13YIcDWYxg9QHZZW6LNcKJ5VKnauaLsh8m3UAga6LGbOgXiciTIvKAiCxtlUhEVojIGhFZs337dkNF13DlYmdqSpUmFxvTtyxZGmnTjF3cxZ6iVaRqDyGfaHcf5XJbbJlX+T3MhEJ/HFisqmcBfwt8s1VCVV2pqn2q2jd37lwDRY8lkAG6N6MytzZ0N+VUTTd6oCeCx8iORYbyKUJhha6qe1R1X3J8PzBBROYUliyrHMl/+26LbvAjwp65+qaz2ZuP5dJYti8RLLPig6IIleF+6W7mbZPCCl1ETpTkDhGR85M83yiar6+4vLG68SbuwiqnIi6K+o8PM6mOXi4i8hXgYmCOiGwGPglMAFDV24BrgN8WkX7gIHCtlmBMchLLxV7WpZbVCvduixYybajA8MbbuX5eGj7YZkNlKKppt7gtqur7Onx/KzW3xlIx1+Xb52TUbbGji6RN81GKNNZKb4OnD+SydaoPD5aq0+waFrmuo3/qw7pXcG+Klu27XcWy2hHSFnR1qqYcPekKQWOiS/iw7hWMQjfjYpcijSm3RZc7Uo/IMn2mJqb6maMtljwriYSH6R5VtlmlHcEo9CFserkY9Prwqax2OO27jmz2VVtgrK1lVEvmqmFqx6Kyu1YwCt3Flm1OR3gejCbN9s8Um0RbrrRhDzVneNAVgmXIldVQfmUPFoJR6O4MsI7KoXxbbxkmCrsP5Oqqxoo9gyqDDwuZJglHoScEswWdu6La4nKqb6N9m0mfpUplj7iAaPx3gOudyGwRjEI31eVduhJ2GjFaXSBMk6YERVL2DdGKslWqr+1SJZqNxgu5LY76sQ8zwGAUep0iSjBdcK7c2WdC1dxuQY24VgyZgoHhZkRcNd3owVpbpTF9X7fcU5Tyr1MwCt2Dh2NwhNaksY9ERhNalwhHoRt+hbdpGd0WnKuEHYvshm6o95HSWzYT0W3RHsPhIMy4LZZ9mYJR6HXCCZ/rB6ZMIGWHGmi0b1ZNNYbmieElphZFo9uiGZzF0nbqtlhu5whtC7oqm1yq9hCqCia7hA8P3mAUep2iOrDdJamZQdy8amPb5JJ2Rd55tEXDBTbLLs8CWJkPAx+m8iHQ7hrmad4xwbk8uE7BKPTyn43h4YMblknCqk3EBIF18XAUep1CbosdflvbUSd39iPL6pCP4sOqaHERMu8pWrC8dGV40LAZqCmdasnsE6b3Cm6V0oedpToqdBG5Q0S2ichTLb4XEfm8iGwQkXUicq55MTsT2mjSB0Jr0dhFImMJq1OkGaHfCVza5vvLgFOTvxXA3xUXKztDN6vlV//dvVhU/pjMbX1d7Dhlvwwb+DDyCxWTwbl8mEml2bHo30Wkt02Sq4EvJdvOPSIiM0SkR1W3mhIyDfuP9AN2mnPvoaM8tWUPRwYGLZUwzOCg8uTmXby6+1DpXi4Hjw4Yk6HTOOi51/YC9swhqrD3UL+VvE3TPzDI2k27ODpQa7UDR/pLf7iHys4DR4FiD8y6fjg6MFj6g7ejQk/BfGBTw+fNybkxCl1EVlAbxbNo0SIDRQ9z2w9eBGDqJBNVGsmf/d/13P2TTUn+44zn38jDG17ng3c8CsD8GVOsltWOV3YdBGqd1Tbb9h7i0lt+CMBxFtt37cu7ABh3jN/q8euPb+EPv7ZuxLnzFs0sSZqw+d8/2ADAcQX0xp/et5571tT1g3n9kwWnpavqSmAlQF9fn1HjVX0k+ctLTyyUTzNb/L7D/fRMn8zn3ns2yxZML5T/yMLGntp/uDaKvPndZ7L8lDnmyupc9AgOJDOe8xbPsibDUFmHBwD46CWn8MGLeo3m3Tjin3HsBGYeO4EJ47L7Arj0Md6X9IG//2DfkIJYOv94Z+WHSrMrOHn8OGYcO4FzFs7Inl+S4b4j/cyfMYW//vWzzOqHHJhQ6FuAhQ2fFyTnnKKqLJp1rJXRlwJTJo7jwpNnG8+7WVkAZy2cwYKZx1ovr6UciSCTxtt3hKrXecnc45hosTxVmDttkrX8TVFvj/N7ZzH92AmlyhI6ivLmE6YVMy2qO/3QCRN3zyrgg4m3y4XAbtf2czCzcNTy9xYWKFvZiocXaeyYBdK20dAas602bSzLYDyNtuWglXBZVJMrdZG21zzXtnGjOrUv20VCihG6iHwFuBiYIyKbgU8CEwBU9TbgfuByYANwALjelrCd8KVRQ6IKCjALZS9aRfwjpC6RxsvlfR2+V+AjxiTKiU0f49oLRW4uuy+udWXszmS7zlXzQy+7D3QDJmKY+/DKf52g3hQt280vREw1adnKtGK6POKQkNRGMArdbuhVd9MyX8ynLr06XCn7qih1X/pAV2CgU5gO2leEcBS6oc0nWl1fG0/xdn3J+qghZUd22U1tzLBGZ5m1jDKjLcYZp1mauSQXWSivD3p8CJtbJxiFbpMy7Mll41aBuSmsbLNPWnxSEJF0+PLsDUahmwij0Npr0by7W8uNZi0HpUk76hua9ltq06ZlFSsqTUmeTIzbE00uhmnTkHkWNEcn92mgEIxCh3gD2CGsVvVlJBXxh5D6RDgK3abbYgluSWV3MqeLosn/6LZYw1V7RMyojdpLjX5crGAUuktfcRf4UhOne6g6qHWVuogvnhMhU3OmKNbOPg0UglHoNnF5vXzpHKblaDfid1Fn1eosNfrSByLp8eXRG4xCN+Ur3upmsjH6b7fLku3ZRlr15tZt0UKeYz5n3RKvvFu1SrOJKtCsxxeKAaVjDkonGIUOJgJJtQ+YZZJ2HjU2yR6HqFijpgrO5cxt0dyesDapzlyiGhgPrNckQ1/6VTAK3e401Z27my8ua0597x3VuSpqMppc3GGirWMsFwtUJTRq1QitRUOrT6QYJjxUfHr+BqPQbeJ6c2go/4lfRiyX6LY4krL7QCQ9vgwmg1HotpWucz90TzqI23o7KKxCWtKXPhA0BmJAtXNucE0wCt0mTt0WHZbVDtOj5nZ93sVsQDET+9oFPimIbsBEH/dlnJBKoYvIpSLynIhsEJFPNPn+OhHZLiJrk7/fMi9qe0zdAq1uJhujpTKjLfqoM6y4LRraQq8MJeuLkgiFZpewyFXVUf99IM0WdOOALwDvBDYDPxGRVar6zKik96jqDRZkTEXN5GLnDrBxM3cOzmWHzHuKFn6Qdf69s3joVXFb9ElDBEA7vZDn/ZXR94TL/RI6kWaEfj6wQVVfUtUjwN3A1XbF8gsTG1BnKcsHShmROi/RT+zG24xYwZORQhqFPh/Y1PB5c3JuNO8WkXUicq+ILGyWkYisEJE1IrJm+/btOcRth11fcdeXy5P+4bTiLmLx+NKsaQgpNpGvmIgB5csgDMwtin4b6FXVZcCDwF3NEqnqSlXtU9W+uXPnGiraPk4Hq570jhDj11TFlFEVOSPD+PLoTaPQtwCNI+4FybkhVPUNVT2cfPwH4Dwz4qXHuq+449GSL6Mzp7FcXJThSbumoTqSVhcT9m+fvJLSKPSfAKeKyBIRmQhcC6xqTCAiPQ0frwLWmxMxPSbu1VYBfGzQfNXdUVyTTt8PuS2aUSvtynPitqj1t4nz/94VMZaLLVp4sOXsFI19wpdxQkcvF1XtF5EbgO8A44A7VPVpEfkMsEZVVwEfFZGrgH5gB3CdRZmby2k5f+c2dMfl+YAdt8WCwcUMyZGr7G7sBI7xaHBthI4KHUBV7wfuH3XupobjG4EbzYqWDROB6tu5Epq+uTpFdrR1M6dvI03SFywvTbRFh6/+V0FJmp4ddTvtWjFPLx99WarmthhxiC8DBrcmBkfl+NK4HaiImJEGfHn4BqPQbfuKuze5+NFBgtuCzpN2jfiBidm3T2sewSh0sKd0y4gNXjbm3hRNUZajSisezY3b4Usn6BJMdAlfulUwCt32PeB6SuXJDM4t3VjnFnTl9a8oPj1/w1HoYM1vsYi7W/uixhamhhYjO5bdoROaj7bYZpPo5L/NOitaaPHK9btlUZ+bp6mbcIGF8vq96tNiezAKPRKxgS+LXZFIGoJR6GogUH0re7GNJ3DLTaItD1dTR1tUQ26LqcpK0lpWni6DrBXBZuTQbqRdU+bZunJ0ap+2vwxGoYO9mzVEF75ODMnhpJ+6CuZSDS8Xn7wmugEjesOTbhWUQreJa0VQBcVjmu6rcWtiW7jBxGAtLopawObbWk7d3eqmjpLv6CEziBO3xaQs22+KUp0NLqogZwiYMMP5tIgdjEKPRCKRbicYhW4iUH0tnybnLA3Q2+1xaN1tsYOddsh90sHQw8VLTKoFXdQcr6N0o8nNNs3v7fwLmkN9wqMZVTAK3SYhbvbQkUDejm280fIUU8Z96k0fiKTGlwdwMArdxCi63VPW+BO4Q3623Nayb4hbsLwM9XAxyvHlxutIRcSsAu2uee2FxIz5jY626JFXUlgK3d6qqDNFYMr/u7AcyX8X/tCu6mwjDLINbL2ZHGmCkR2LosklEolEIoZJpdBF5FIReU5ENojIJ5p8P0lE7km+Xy0ivcYl7YDNt7VcursNj4zdlNcKV66E4O4lJn8mxh3waMQXOjW3xWKN7dMbyB0VuoiMA74AXAacAbxPRM4YlezDwE5VPQX4HHCzaUEjkUgk0p40W9CdD2xQ1ZcARORu4GrgmYY0VwOfSo7vBW4VEVELga7/7fnt/Ol9z4w5v2nnAZYtmFE4//1H+nnnZ/9tTN7nLZ5ZOO/RHO4fHFPWzgNHAfs2+1u++wJ3/mhjy+8PHBlI5DDD/7x/Pbd+f0OHsuzV+YrP/5DNOw9ywcmzc/3+rv/YyH3rXjEsVXO27ztcncXbCvHxu9dy7MRxI85t3nmAM+dPz5Xfb/zDasYfI7y84wBv7Z1lQsTCpFHo84FNDZ83Axe0SpNsKr0bmA283phIRFYAKwAWLVqUS+Cpk8Zz6rypY86fOm8ql72lJ1eeda5c1sOrew6NCfV66rypXLnspEJ5j+aKM3vYvPNg07CyJ02fwvFTUm33mpk5Uydx/fJeXttzqGPa5afM5vSe4wuVt3DmFN5/4SJ27D/SNt3b3jSbpfOLldWMd54+j/Vb9zIwOMhpJ07jqrOyXcdjjhE+eskpbNi+z7hsrTh13lSWnpRPyUTGcuaC6Vxz3gIOHOkf892p86ZyzXkLMuW3/JQ5/OrZJ3FkYHAoj18xrB/yIp0G0SJyDXCpqv5W8vkDwAWqekNDmqeSNJuTzy8maV5vlidAX1+frlmzxkAVIpFIpHsQkcdUta/Zd2kWRbcACxs+L0jONU0jIuOB6cAb2UWNRCKRSF7SKPSfAKeKyBIRmQhcC6walWYV8KHk+Brg+zbs55FIJBJpTUdDbWITvwH4DjAOuENVnxaRzwBrVHUVcDvwjyKyAdhBTelHIpFIxCGpVt5U9X7g/lHnbmo4PgS8x6xokUgkEslCfFM0EolEAiEq9EgkEgmEqNAjkUgkEKJCj0QikUDo+GKRtYJFtgM/z/nzOYx6CzVAQq9j6PWD8OsYev3AzzouVtW5zb4oTaEXQUTWtHpTKhRCr2Po9YPw6xh6/aB6dYwml0gkEgmEqNAjkUgkEKqq0FeWLYADQq9j6PWD8OsYev2gYnWspA09EolEImOp6gg9EolEIqOICj0SiUQCoXIKvdOG1T4hIneIyLZkA5D6uVki8qCIvJD8n5mcFxH5fFKvdSJybsNvPpSkf0FEPtRw/jwR+Wnym89L0d1us9dvoYg8JCLPiMjTIvKxAOs4WUQeFZEnkzp+Ojm/JNkQfUOyQfrE5HzLDdNF5Mbk/HMi8q6G86X3aREZJyJPiMh9yefQ6rcx6UdrRWRNci6YfjqEqlbmj1r43heBk4GJwJPAGWXL1UbedwDnAk81nPtL4BPJ8SeAm5Pjy4EHqG3jeSGwOjk/C3gp+T8zOZ6ZfPdoklaS317muH49wLnJ8TTgeWobiYdURwGmJscTgNWJPF8Frk3O3wb8dnL8O8BtyfG1wD3J8RlJf50ELEn68Thf+jTwu8A/A/cln0Or30ZgzqhzwfTToTqVUWiBi3IR8J2GzzcCN5YtVweZexmp0J8DepLjHuC55PiLwPtGpwPeB3yx4fwXk3M9wLMN50ekK6mu3wLeGWodgWOBx6ntqfs6MH50v6S2b8BFyfH4JJ2M7qv1dD70aWq7kH0PuAS4L5E3mPol5W5krEIPrp9WzeTSbMPq+SXJkpd5qro1OX4VmJcct6pbu/Obm5wvhWTqfQ61EWxQdUzMEWuBbcCD1Eacu1S1vutwo1wjNkwH6humZ627S24B/hAYTD7PJqz6ASjwryLymNQ2q4fA+imk3OAiYgdVVRGpvN+oiEwFvgZ8XFX3NJoPQ6ijqg4AZ4vIDOAbwC+UK5E5RORKYJuqPiYiF5csjk3erqpbROQE4EERebbxyxD6KVRvUTTNhtW+85qI9AAk/7cl51vVrd35BU3OO0VEJlBT5l9W1a8np4OqYx1V3QU8RM2MMENqG6KPlqvVhulZ6+6K5cBVIrIRuJua2eVvCKd+AKjqluT/NmoP5fMJsZ+WYecpYAcbT20hYgnDCyxLy5arg8y9jLSh/xUjF2L+Mjm+gpELMY8m52cBP6O2CDMzOZ6VfDd6IeZyx3UT4EvALaPOh1THucCM5HgK8EPgSuBfGLlo+DvJ8UcYuWj41eR4KSMXDV+itmDoTZ8GLmZ4UTSY+gHHAdMajn8MXBpSPx2qaxmFFrw4l1PzpngR+OOy5ekg61eArcBRana1D1OzN34PeAH4bkOHEOALSb1+CvQ15PObwIbk7/qG833AU8lvbiV589dh/d5OzTa5Dlib/F0eWB2XAU8kdXwKuCk5f3JyE2+gpvwmJecnJ583JN+f3JDXHyf1eI4GLwhf+jQjFXow9Uvq8mTy93RdhpD6af0vvvofiUQigVA1G3okEolEWhAVeiQSiQRCVOiRSCQSCFGhRyKRSCBEhR6JRCKBEBV6JBKJBEJU6JFIJBII/x+mFMBt3QUtPQAAAABJRU5ErkJggg==",
-      "text/plain": [
-       "<Figure size 432x288 with 1 Axes>"
-      ]
-     },
-     "metadata": {
-      "needs_background": "light"
-     },
-     "output_type": "display_data"
-    }
-   ],
-   "source": [
-    "import matplotlib.pyplot as plt\n",
-    "plt.plot(get_center_labels(train_ds))"
-   ]
-  },
-  {
-   "cell_type": "code",
-   "execution_count": null,
-   "metadata": {},
-   "outputs": [
-    {
-     "data": {
-      "text/plain": [
-       "53900"
-      ]
-     },
-     "execution_count": 6,
-     "metadata": {},
-     "output_type": "execute_result"
-    }
-   ],
-   "source": [
-    "len(train_ds)"
-   ]
-  },
-  {
-   "cell_type": "code",
-   "execution_count": null,
-   "metadata": {},
-   "outputs": [],
-   "source": []
-  },
-  {
-   "cell_type": "code",
-   "execution_count": null,
-   "metadata": {},
-   "outputs": [
-    {
-     "data": {
-      "text/plain": [
-       "(18, 10)"
-      ]
-     },
-     "execution_count": 8,
-     "metadata": {},
-     "output_type": "execute_result"
-    }
-   ],
-   "source": [
-    "train_ds.get_item_and_subitem_idx(1000)"
-   ]
-  },
-  {
-   "cell_type": "code",
-   "execution_count": null,
-   "metadata": {},
-   "outputs": [],
-   "source": []
-  }
- ],
- "metadata": {
-  "kernelspec": {
-   "display_name": "Python 3.9.7 ('exact')",
-   "language": "python",
-   "name": "python3"
-  },
-  "language_info": {
-   "codemirror_mode": {
-    "name": "ipython",
-    "version": 3
-   },
-   "file_extension": ".py",
-   "mimetype": "text/x-python",
-   "name": "python",
-   "nbconvert_exporter": "python",
-   "pygments_lexer": "ipython3",
-   "version": "3.9.7"
-  },
-  "orig_nbformat": 4,
-  "vscode": {
-   "interpreter": {
-    "hash": "7a5cbe58c68b89c0961f395f53ada90e2e240c2940fb46fd24937fe03ca7f49a"
-   }
-  }
- },
- "nbformat": 4,
- "nbformat_minor": 2
+      "nbformat": 4,
+      "nbformat_minor": 2
 }