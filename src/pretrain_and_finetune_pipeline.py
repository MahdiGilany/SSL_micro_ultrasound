import os
from typing import List, Optional

import hydra
from pytorch_lightning import (
    Callback,
    LightningDataModule,
    LightningModule,
    Trainer,
    seed_everything,
)
from pytorch_lightning.loggers import LightningLoggerBase

from src import utils

log = utils.get_logger(__name__)


def train(config) -> Optional[float]:
    """Contains the training pipeline. Can additionally evaluate model on a testset, using best
    weights achieved during training.

    Args:
        config (DictConfig): Configuration composed by Hydra.

    Returns:
        Optional[float]: Metric score for hyperparameter optimization.
    """

    # =========================
    # Pretraining
    # ==========================

    # Set seed for random number generators in pytorch, numpy and python.random
    if config.get("pretrain_seed"):
        seed_everything(config.seed, workers=True)

    # Init lightning datamodule
    log.info(
        f"Instantiating self-supervised datamodule <{config.datamodule['self_supervised']['_target_']}>"
    )
    datamodule: LightningDataModule = hydra.utils.instantiate(
        config.datamodule.self_supervised
    )

    # Init lightning model
    log.info(f"Instantiating model <{config.model.pretrain._target_}>")
    model: LightningModule = hydra.utils.instantiate(config.model.pretrain)

    # Init lightning callbacks
    callbacks: List[Callback] = []
    if "callbacks" in config:
        for _, cb_conf in config.callbacks.pretrain.items():
            if "_target_" in cb_conf:
                log.info(f"Instantiating pretraining callback <{cb_conf._target_}>")
                callbacks.append(hydra.utils.instantiate(cb_conf))

    # Init lightning loggers
    logger: List[LightningLoggerBase] = []
    if "logger" in config:
        for _, lg_conf in config.logger.items():
            if "_target_" in lg_conf:
                log.info(f"Instantiating logger <{lg_conf._target_}>")
                logger.append(hydra.utils.instantiate(lg_conf))

    # Init lightning trainer
    log.info(f"Instantiating pretraining trainer <{config.trainer.pretrain._target_}>")
    trainer: Trainer = hydra.utils.instantiate(
        config.trainer.pretrain, callbacks=callbacks, logger=logger, _convert_="partial"
    )

    # Send some parameters from config to all lightning loggers
    log.info("Logging hyperparameters!")
    utils.log_hyperparameters(
        config=config,
        model=model,
        datamodule=datamodule,
        trainer=trainer,
        callbacks=callbacks,
        logger=logger,
    )

    # Train the model
    if config.get("pretrain"):
        log.info("Starting training!")
        trainer.fit(model=model, datamodule=datamodule)

    assert trainer.checkpoint_callback is not None

    ckpt_path = trainer.checkpoint_callback.best_model_path
    optimized_metric = trainer.checkpoint_callback.monitor
    score = trainer.checkpoint_callback.best_model_score
    log.info(
        f"""
        PRETRAINING RESULTS ==== 
        Best model score -- {optimized_metric}: {score}.
        Best model checkpoint to saved locally at {ckpt_path}."""
    )
<<<<<<< HEAD
=======

    if config.get("save_feature_extractor_to_wandb"):

        log.info("Saving feature extractor as artifact to wandb.")
        import wandb

        run = wandb.run
        assert run is not None

        artifact = wandb.Artifact(
            f"feature_extractor.{run.name}",
            type="model",
            description="""
            This artifact consists of the preprocessing function and pretrained 
            feature extractor which can be used in combination to directly extract
            features from patches of RF data, for use in downstream tasks.
            """,
        )

        from exactvu.data import ExactSSLDataModule
        from src.models.self_supervised.exact_ssl_module import ExactSSLModule

        assert isinstance(model, ExactSSLModule)
        assert isinstance(datamodule, ExactSSLDataModule)

        feature_extractor = model.backbone
        transform = datamodule.eval_transform
        transform.create_pairs = False
        import pickle

        with open("feature_extractor.pkl", "wb") as f:
            pickle.dump(feature_extractor, f)
        with open("transform.pkl", "wb") as f:
            pickle.dump(transform, f)

        artifact.add_file("feature_extractor.pkl")
        artifact.add_file("transform.pkl")

        run.log_artifact(artifact)
>>>>>>> 78115576

    # FINETUNING ====================================

    # Init lightning datamodule
    log.info(
        f"Instantiating supervised datamodule <{config.datamodule.self_supervised._target_}>"
    )
    datamodule: LightningDataModule = hydra.utils.instantiate(
        config.datamodule.supervised
    )

    # Init lightning model
    log.info(f"Instantiating model <{config.model.finetune._target_}>")
    model: LightningModule = hydra.utils.instantiate(
        config.model.finetune, ckpt_path=ckpt_path
    )

    # Init lightning callbacks
    callbacks: List[Callback] = []
    if "callbacks" in config:
        for _, cb_conf in config.callbacks.finetune.items():
            if "_target_" in cb_conf:
                log.info(f"Instantiating pretraining callback <{cb_conf._target_}>")
                callbacks.append(hydra.utils.instantiate(cb_conf))

    # Init lightning trainer
    log.info(f"Instantiating pretraining trainer <{config.trainer.finetune._target_}>")
    trainer: Trainer = hydra.utils.instantiate(
        config.trainer.finetune, callbacks=callbacks, logger=logger, _convert_="partial"
    )

    # Train the model
    if config.get("finetune"):
        log.info("Starting Finetuning!")
        trainer.fit(model=model, datamodule=datamodule)

    # Make sure everything closed properly
    log.info("Finalizing!")
    utils.finish(
        config=config,
        model=model,
        datamodule=datamodule,
        trainer=trainer,
        callbacks=callbacks,
        logger=logger,
    )

    # Print path to best checkpoint
    if not config.trainer.get("fast_dev_run") and config.get("finetune"):

        assert trainer.checkpoint_callback is not None

        ckpt_path = trainer.checkpoint_callback.best_model_path
        optimized_metric = trainer.checkpoint_callback.monitor
        score = trainer.checkpoint_callback.best_model_score
        log.info(
            f"""
            FINETUNING RESULTS ==== 
            Best model score -- {optimized_metric}: {score}.
            Best model checkpoint to saved locally at {ckpt_path}."""
        )<|MERGE_RESOLUTION|>--- conflicted
+++ resolved
@@ -96,8 +96,6 @@
         Best model score -- {optimized_metric}: {score}.
         Best model checkpoint to saved locally at {ckpt_path}."""
     )
-<<<<<<< HEAD
-=======
 
     if config.get("save_feature_extractor_to_wandb"):
 
@@ -137,7 +135,6 @@
         artifact.add_file("transform.pkl")
 
         run.log_artifact(artifact)
->>>>>>> 78115576
 
     # FINETUNING ====================================
 
